cmake_minimum_required(VERSION 3.18)
# If you're using Ubuntu 18.04, we suggest you install the latest CMake from the
# official repository https://apt.kitware.com/.  CMake 3.18+ is required to
# allow linking with OBJECT libraries, to prevent erroneous -gencode option
# deduplication with CUDA, and to simplify generator expressions for selecting
# compile flags and setting global hardened link flags.

if (APPLE)
set (CMAKE_OSX_DEPLOYMENT_TARGET "10.14" CACHE STRING
    "Minimum OS X deployment version" FORCE)
endif()

# Open3D build options
option(BUILD_SHARED_LIBS          "Build shared libraries"                   OFF)
option(BUILD_EXAMPLES             "Build Open3D examples programs"           ON )
option(BUILD_UNIT_TESTS           "Build Open3D unit tests"                  OFF)
option(BUILD_BENCHMARKS           "Build the micro benchmarks"               OFF)
option(BUILD_PYTHON_MODULE        "Build the python module"                  ON )
option(BUILD_CUDA_MODULE          "Build the CUDA module"                    OFF)
option(BUILD_CACHED_CUDA_MANAGER  "Build the cached CUDA memory manager"     ON )
option(BUILD_GUI                  "Builds new GUI"                           ON )
option(BUILD_JUPYTER_EXTENSION    "Enable Jupyter support for Open3D"        OFF)
option(WITH_OPENMP                "Use OpenMP multi-threading"               ON )
option(WITH_IPPICV                "Use Intel Performance Primitives"         ON )
option(ENABLE_HEADLESS_RENDERING  "Use OSMesa for headless rendering"        OFF)
if (BUILD_SHARED_LIBS)
    option(STATIC_WINDOWS_RUNTIME "Use static (MT/MTd) Windows runtime"      OFF)
else()
    option(STATIC_WINDOWS_RUNTIME "Use static (MT/MTd) Windows runtime"      ON )
endif()
option(GLIBCXX_USE_CXX11_ABI      "Set -D_GLIBCXX_USE_CXX11_ABI=1"           OFF)
option(BUILD_RPC_INTERFACE        "Build the RPC interface"                  OFF)
# 3rd-party build options
option(USE_BLAS                   "Use BLAS/LAPACK instead of MKL"           OFF)
option(USE_SYSTEM_EIGEN3          "Use system pre-installed eigen3"          OFF)
option(USE_SYSTEM_FLANN           "Use system pre-installed flann"           OFF)
option(USE_SYSTEM_FMT             "Use system pre-installed fmt"             OFF)
option(USE_SYSTEM_GLEW            "Use system pre-installed glew"            OFF)
option(USE_SYSTEM_GLFW            "Use system pre-installed glfw"            OFF)
option(USE_SYSTEM_GOOGLETEST      "Use system pre-installed googletest"      OFF)
option(USE_SYSTEM_IMGUI           "Use system pre-installed imgui"           OFF)
option(USE_SYSTEM_JPEG            "Use system pre-installed jpeg"            OFF)
option(USE_SYSTEM_LIBLZF          "Use system pre-installed liblzf"          OFF)
option(USE_SYSTEM_PNG             "Use system pre-installed png"             OFF)
option(USE_SYSTEM_PYBIND11        "Use system pre-installed pybind11"        OFF)
option(USE_SYSTEM_QHULL           "Use system pre-installed qhull"           OFF)
option(USE_SYSTEM_TINYGLTF        "Use system pre-installed tinygltf"        OFF)
option(USE_SYSTEM_TINYOBJLOADER   "Use system pre-installed tinyobjloader"   OFF)
option(BUILD_FILAMENT_FROM_SOURCE "Build filament from source"               OFF)
option(PREFER_OSX_HOMEBREW        "Prefer Homebrew libs over frameworks"     ON )
option(WITH_FAISS                 "Enable Faiss"                             ON )

# Sensor options
option(BUILD_LIBREALSENSE         "Build support for Intel RealSense camera" OFF)
option(USE_SYSTEM_LIBREALSENSE    "Use system pre-installed librealsense"    OFF)
option(BUILD_AZURE_KINECT         "Build support for Azure Kinect sensor"    OFF)
# ML library options
option(BUILD_TENSORFLOW_OPS       "Build ops for TensorFlow"                 OFF)
option(BUILD_PYTORCH_OPS          "Build ops for PyTorch"                    OFF)
option(BUNDLE_OPEN3D_ML           "Includes the Open3D-ML repo in the wheel" OFF)
option(DEVELOPER_BUILD      "Add +commit_hash to the project version number" ON )

# In ExternalProject_Add, if OPEN3D_THIRD_PARTY_DOWNLOAD_DIR is specified, CMake will
# first try to look for the required files in OPEN3D_THIRD_PARTY_DOWNLOAD_DIR, before
# downloading it from the internet. The files inside OPEN3D_THIRD_PARTY_DOWNLOAD_DIR
# are prepared manually by the user. This is only supported by limited 3rd party
# libraries.

find_program(CCACHE "ccache")
if (CCACHE)
    message(STATUS "ccache found at ${CCACHE}")
    set(CMAKE_C_COMPILER_LAUNCHER ${CCACHE})
    set(CMAKE_CXX_COMPILER_LAUNCHER ${CCACHE})
    if(BUILD_CUDA_MODULE)
        set(CMAKE_CUDA_COMPILER_LAUNCHER ${CCACHE})
    endif()
endif()

set(THIRD_PARTY_FROM "cmake options")
if(DEFINED ENV{OPEN3D_THIRD_PARTY_DOWNLOAD_DIR} AND
        IS_DIRECTORY "$ENV{OPEN3D_THIRD_PARTY_DOWNLOAD_DIR}" AND
        NOT OPEN3D_THIRD_PARTY_DOWNLOAD_DIR)
    set(OPEN3D_THIRD_PARTY_DOWNLOAD_DIR "$ENV{OPEN3D_THIRD_PARTY_DOWNLOAD_DIR}")
    set(THIRD_PARTY_FROM "the environment")
endif()
if(OPEN3D_THIRD_PARTY_DOWNLOAD_DIR)
    message(STATUS "OPEN3D_THIRD_PARTY_DOWNLOAD_DIR is set to "
    "${OPEN3D_THIRD_PARTY_DOWNLOAD_DIR} from ${THIRD_PARTY_FROM}.")
else()
    message(STATUS "OPEN3D_THIRD_PARTY_DOWNLOAD_DIR is not specified, will download directly.")
endif()

set(FILAMENT_PRECOMPILED_ROOT "" CACHE PATH "Path to precompiled Filament library (used if BUILD_FILAMENT_FROM_SOURCE=OFF)")

if (PREFER_OSX_HOMEBREW)
    set(CMAKE_FIND_FRAMEWORK LAST)
    set(CMAKE_FIND_APPBUNDLE LAST)
endif()

# Cache variables for specifying the GPU architectures
set(CUDA_ARCH "Auto" CACHE STRING "Selects GPU architectures for code generation, \
one of (Auto|BasicPTX|User). Set to 'User' to set a custom list of architectures" )
set_property(CACHE CUDA_ARCH PROPERTY STRINGS Auto BasicPTX User)
set(CUDA_ARCH_USER "" CACHE STRING "User defined list of GPU architectures, e.g. 3.5 5.0+PTX Turing" )

# Default build type
if(NOT CMAKE_BUILD_TYPE)
    message(STATUS "No CMAKE_BUILD_TYPE specified, default to RelWithDebInfo")
    set(CMAKE_BUILD_TYPE "RelWithDebInfo")
endif()

# Set OpenGL policy
if(NOT USE_SYSTEM_GLFW)
    cmake_policy(SET CMP0072 OLD)
endif()
cmake_policy(GET CMP0072 CMP0072_VALUE)

# Catch a few incompatible build options
if (APPLE AND ENABLE_HEADLESS_RENDERING)
    message(STATUS "Headless rendering is not supported on Mac OS")
    set(ENABLE_HEADLESS_RENDERING OFF)
endif()
if(ENABLE_HEADLESS_RENDERING AND BUILD_GUI)
    message(STATUS "Headless rendering disables the Open3D GUI")
    set(BUILD_GUI OFF)
endif()
if(ENABLE_HEADLESS_RENDERING AND (USE_SYSTEM_GLEW OR USE_SYSTEM_GLFW))
    message(STATUS "Headless rendering requires customized GLEW and GLFW builds")
    set(USE_SYSTEM_GLEW OFF)
    set(USE_SYSTEM_GLFW OFF)
endif()
if(BUNDLE_OPEN3D_ML AND NOT (BUILD_TENSORFLOW_OPS OR BUILD_PYTORCH_OPS))
    message(SEND_ERROR "3DML depends on TensorFlow or PyTorch Ops. Enable them with -DBUILD_TENSORFLOW_OPS=ON or -DBUILD_PYTORCH_OPS=ON")
endif()

# Parse Open3D version number
file(STRINGS "cpp/open3d/version.txt" OPEN3D_VERSION_READ)
foreach(ver ${OPEN3D_VERSION_READ})
    if (ver MATCHES "OPEN3D_VERSION_(MAJOR|MINOR|PATCH) +([^ ]+)$")
        set(OPEN3D_VERSION_${CMAKE_MATCH_1} "${CMAKE_MATCH_2}" CACHE INTERNAL "")
    endif()
endforeach()
set(OPEN3D_VERSION_DEVHASH "")
if(DEVELOPER_BUILD)
    execute_process(COMMAND git -C "${CMAKE_SOURCE_DIR}" log --pretty=format:%h -n 1
        OUTPUT_VARIABLE GIT_REV)
    if (GIT_REV)
        set(OPEN3D_VERSION_DEVHASH "+${GIT_REV}")
    endif()
endif()
string(CONCAT OPEN3D_VERSION
    "${OPEN3D_VERSION_MAJOR}"
    ".${OPEN3D_VERSION_MINOR}"
    ".${OPEN3D_VERSION_PATCH}"
)
set(OPEN3D_VERSION_FULL "${OPEN3D_VERSION}${OPEN3D_VERSION_DEVHASH}")
configure_file(${CMAKE_CURRENT_SOURCE_DIR}/docs/Doxyfile.in
    ${CMAKE_CURRENT_SOURCE_DIR}/docs/Doxyfile @ONLY)
configure_file(${CMAKE_CURRENT_SOURCE_DIR}/docs/getting_started.rst.in
    ${CMAKE_CURRENT_SOURCE_DIR}/docs/getting_started.rst @ONLY)

project(Open3D VERSION ${OPEN3D_VERSION} LANGUAGES C CXX)
message(STATUS "Open3D ${OPEN3D_VERSION_FULL}")

if(UNIX AND NOT APPLE)
    execute_process(COMMAND uname -p
        OUTPUT_VARIABLE PROCESSOR_ARCH
        OUTPUT_STRIP_TRAILING_WHITESPACE
    )
    if(CMAKE_HOST_SYSTEM_PROCESSOR STREQUAL "aarch64")
        set(LINUX_AARCH64 TRUE)
    endif()
endif()

# Set BLAS/LAPACK library preference.
if(LINUX_AARCH64)
    if(NOT USE_BLAS)
        set(USE_BLAS ON)
        message(WARNING "ARM CPU detected, setting USE_BLAS=ON.")
    endif()
    if(BUILD_GUI AND (NOT BUILD_FILAMENT_FROM_SOURCE))
        set(BUILD_FILAMENT_FROM_SOURCE ON)
        message(WARNING "ARM CPU detected, setting BUILD_FILAMENT_FROM_SOURCE=ON.")
    endif()
endif()

# CMake modules
set(CMAKE_MODULE_PATH ${CMAKE_MODULE_PATH} ${PROJECT_SOURCE_DIR}/3rdparty/CMake)

# setup PYTHON_EXECUTABLE if not set
find_package(PythonExecutable REQUIRED) # invokes the module in 3rdparty/CMake

# npm version has to be MAJOR.MINOR.PATCH
string(CONCAT PROJECT_VERSION_THREE_NUMBER "${OPEN3D_VERSION_MAJOR}"
                                           ".${OPEN3D_VERSION_MINOR}"
                                           ".${OPEN3D_VERSION_PATCH}")

# PyPI package name controls specifies the repository name on PyPI. The default
# name is "open3d". In the past, for historical reasons, we've used the
# following names for PyPI, while they are now deprecated:
# - open3d-python
# - py3d
# - open3d-original
# - open3d-official
# - open-3d
if(NOT DEFINED PYPI_PACKAGE_NAME)
    set(PYPI_PACKAGE_NAME "open3d")
endif()

# Set additional info
set(PROJECT_EMAIL   "info@open3d.org")
set(PROJECT_HOME    "http://www.open3d.org")
set(PROJECT_DOCS    "http://www.open3d.org/docs")
set(PROJECT_CODE    "https://github.com/intel-isl/Open3D")
set(PROJECT_ISSUES  "https://github.com/intel-isl/Open3D/issues")

# Set installation paths
if(UNIX OR CYGWIN)
    include(GNUInstallDirs)
    set(Open3D_INSTALL_INCLUDE_DIR "${CMAKE_INSTALL_INCLUDEDIR}")
    set(Open3D_INSTALL_BIN_DIR "${CMAKE_INSTALL_BINDIR}")
    set(Open3D_INSTALL_LIB_DIR "${CMAKE_INSTALL_LIBDIR}")
    set(Open3D_INSTALL_CMAKE_DIR "${CMAKE_INSTALL_LIBDIR}/cmake/${PROJECT_NAME}")
else()
    set(Open3D_INSTALL_INCLUDE_DIR include)
    set(Open3D_INSTALL_BIN_DIR bin)
    set(Open3D_INSTALL_LIB_DIR lib)
    set(Open3D_INSTALL_CMAKE_DIR CMake)
endif()

# Put build results in some predictable places
# The $<CONFIG> generator expression makes sure that XCode or Visual Studio do not
# append additional path components, as we need to know *exactly* where the build results
# end up.
set(CMAKE_ARCHIVE_OUTPUT_DIRECTORY ${PROJECT_BINARY_DIR}/lib/$<CONFIG>)
set(CMAKE_LIBRARY_OUTPUT_DIRECTORY ${PROJECT_BINARY_DIR}/lib/$<CONFIG>)
set(CMAKE_RUNTIME_OUTPUT_DIRECTORY ${PROJECT_BINARY_DIR}/bin)

# Global Security options (including 3rd party code)
# Add -fPIC for library and -fPIE for executable to compiler and linker. Does not add -pie !
set(CMAKE_POSITION_INDEPENDENT_CODE ON)
# -Wall -Wextra -Werror or /W4 /WX are enabled for Open3D code (not 3rd party)
if (MSVC)
    set(HARDENING_CFLAGS
        /sdl            # SDL Checks
        /GS             # Code Generation: Security Check
        /guard:cf       # Code Generation: Control Flow Guard
        CACHE STRING "Compiler flags for security hardening")
    set(HARDENING_LDFLAGS
        /INCREMENTAL:NO  # Disable incremental Linking
        /NXCOMPAT        # Data Execution Prevention: On by default in VS2019
        /DYNAMICBASE     # Randomized Base Address
        /HIGHENTROPYVA   #
        #/INTEGRITYCHECK # Signed binary: Disabled
        CACHE STRING "Linker flags for security hardening")
elseif(CMAKE_CXX_COMPILER_ID STREQUAL "Clang")
    add_compile_definitions(_FORTIFY_SOURCE=2)     # Buffer overflow detection
    set(HARDENING_CFLAGS
        -fstack-protector               # Stack-based buffer overrun detection
        -Wformat -Wformat-security      # Format string vulnerability
        CACHE STRING "Compiler flags for security hardening")
    set(HARDENING_LDFLAGS
        -fsanitize=safe-stack       # Stack execution protection
        -Wl,-z,relro,-z,now         # Data relocation protection
        -pie                        # Position independent executable
        CACHE STRING "Linker flags for security hardening")
    if(NOT BUILD_SHARED_LIBS AND NOT BUILD_PYTHON_MODULE)
        list(APPEND HARDENING_CFLAGS -fsanitize=safe-stack)   # Stack execution protection
        list(APPEND HARDENING_LDFLAGS -fsanitize=safe-stack)  # only static libraries supported
    endif()
    if(NOT DEVELOPER_BUILD)
        list(APPEND HARDENING_CFLAGS -O2)
        list(APPEND HARDENING_LDFLAGS -S)     # Strip debug symbols
    endif()
elseif(CMAKE_CXX_COMPILER_ID STREQUAL "AppleClang")
    add_compile_definitions(_FORTIFY_SOURCE=2)     # Buffer overflow detection
    set(HARDENING_CFLAGS
        -fstack-protector               # Stack-based buffer overrun detection
        -Wformat -Wformat-security      # Format string vulnerability
        CACHE STRING "Compiler flags for security hardening")
    set(HARDENING_LDFLAGS  ""
        # -pie Position independent execution is default on macOSX 10.6+
        CACHE STRING "Linker flags for security hardening")
    if(NOT DEVELOPER_BUILD)     # Strip debug symbols
        list(APPEND HARDENING_CFLAGS -O2)
        list(APPEND HARDENING_LDFLAGS -S)
    endif()
elseif (CMAKE_CXX_COMPILER_ID STREQUAL "GNU")
    add_compile_definitions(_FORTIFY_SOURCE=2)     # Buffer overflow detection
    set(HARDENING_CFLAGS
        -fstack-protector-strong    # Stack-based buffer overrun detection
        -Wformat -Wformat-security  # Format string vulnerability
        CACHE STRING "Compiler flags for security hardening")
    set(HARDENING_LDFLAGS
        -Wl,-z,noexecstack   # Stack execution protection
        -Wl,-z,relro,-z,now  # Data relocation protection
        -pie                 # Position independent executable
        CACHE STRING "Linker flags for security hardening")
    if(NOT DEVELOPER_BUILD)     # Strip debug symbols
        list(APPEND HARDENING_CFLAGS -O2)
        list(APPEND HARDENING_LDFLAGS -strip-debug)
    endif()
else()
    message(WARNING "Unsupported compiler: ${CMAKE_CXX_COMPILER_ID}. No security "
    "flags set")
endif()
include(CheckCXXCompilerFlag)
foreach(FLAG ${HARDENING_CFLAGS})
    string(MAKE_C_IDENTIFIER "${FLAG}" FLAGRESULT)
    check_cxx_compiler_flag("${FLAG}" FLAG${FLAGRESULT})
    if (NOT FLAG${FLAGRESULT})
        list(REMOVE_ITEM HARDENING_CFLAGS ${FLAG})
        message(WARNING "Compiler does not support security option ${FLAG}")
    endif()
endforeach()
include(CheckLinkerFlag)
foreach(FLAG ${HARDENING_LDFLAGS})
    string(MAKE_C_IDENTIFIER "${FLAG}" FLAGRESULT)
    check_linker_flag(CXX "${FLAG}" FLAG${FLAGRESULT})              # cmake 3.18+
    if (NOT FLAG${FLAGRESULT})
        list(REMOVE_ITEM HARDENING_LDFLAGS ${FLAG})
        message(WARNING "Linker does not support security option ${FLAG}")
    endif()
endforeach()
message(STATUS "Using security hardening compiler flags: ${HARDENING_CFLAGS} and
linker flags: ${HARDENING_LDFLAGS}")
list(TRANSFORM HARDENING_LDFLAGS REPLACE "-pie"
    "$<$<STREQUAL:$<TARGET_PROPERTY:TYPE>,EXECUTABLE>:-pie>")
string(REPLACE ";" "," CUDA_HARDENING_CFLAGS "${HARDENING_CFLAGS}")
string(REPLACE ";" "," CUDA_HARDENING_LDFLAGS "${HARDENING_LDFLAGS}")
add_compile_options(
    "$<$<COMPILE_LANGUAGE:CUDA>:-Xcompiler=${CUDA_HARDENING_CFLAGS}>"
    "$<$<COMPILE_LANGUAGE:CXX>:${HARDENING_CFLAGS}>"
    )
add_link_options(
    "$<$<COMPILE_LANGUAGE:CUDA>:-Xcompiler=${CUDA_HARDENING_LDFLAGS}>"
    "$<$<COMPILE_LANGUAGE:CXX>:${HARDENING_LDFLAGS}>"
    )

# Build CUDA module by default if CUDA is available
# Compatible with CMake 3.8+
if (BUILD_CUDA_MODULE)
    include(CheckLanguage)
    check_language(CUDA)
    message(STATUS "CMAKE_CUDA_COMPILER: ${CMAKE_CUDA_COMPILER}")
    message(STATUS "CMAKE_CUDA_COMPILER_VERSION: ${CMAKE_CUDA_COMPILER_VERSION}")
    if(CMAKE_CUDA_COMPILER)
        find_package(CUDA REQUIRED) # required for cuda_select_nvcc_arch_flags
        message(STATUS "Building CUDA enabled")
        enable_language(CUDA)
        # TODO: when CMake minimum version is 3.18+, switch to the NEW behavior
        # of CMP0104 and replease CUDA_GENCODES with CUDA_ARCHITECTURES target
        # properties. See https://cmake.org/cmake/help/v3.18/policy/CMP0104.html.
        if(${CMAKE_VERSION} VERSION_GREATER_EQUAL "3.18.0")
            cmake_policy(SET CMP0104 OLD)
        endif()
        # Get gencode flags
        if("${CUDA_ARCH}" STREQUAL "User")
            cuda_select_nvcc_arch_flags(CUDA_GENCODES "${CUDA_ARCH_USER}")
        elseif("${CUDA_ARCH}" STREQUAL "BasicPTX")
            # Include oldest and most recent PTX and rely on JIT compilation
            set(CUDA_GENCODES "-gencode arch=compute_30,code=compute_30;-gencode arch=compute_75,code=compute_75")
        else()
            cuda_select_nvcc_arch_flags(CUDA_GENCODES "${CUDA_ARCH}")
        endif()
        # Make CUDA_GENCODES a string to avoid deduplication in target_compile_options
        string( REPLACE ";" " " CUDA_GENCODES "${CUDA_GENCODES}")
        message(STATUS "CUDA_GENCODES: ${CUDA_GENCODES}")
        # Allows CUDA headers to be included as "system" headers for CMake prior
        # to 3.17,
        # https://gitlab.kitware.com/cmake/cmake/-/issues/20270
        # https://github.com/intel-isl/Open3D/issues/2040
        if(CMAKE_CUDA_TOOLKIT_INCLUDE_DIRECTORIES)
            list(REMOVE_ITEM CMAKE_CUDA_IMPLICIT_INCLUDE_DIRECTORIES
                ${CMAKE_CUDA_TOOLKIT_INCLUDE_DIRECTORIES})
        endif()
        message(STATUS "CMAKE_CUDA_TOOLKIT_INCLUDE_DIRECTORIES: ${CMAKE_CUDA_TOOLKIT_INCLUDE_DIRECTORIES}")
        message(STATUS "CMAKE_CUDA_IMPLICIT_INCLUDE_DIRECTORIES: ${CMAKE_CUDA_IMPLICIT_INCLUDE_DIRECTORIES}")
    else()
        set(BUILD_CUDA_MODULE OFF)
        message(STATUS "No CUDA support")
    endif()
endif ()

# OS specific settings
if(WIN32)
    # Windows defaults to hidden symbol visibility, override that
    # TODO: It would be better to explictly export symbols.
    #       Then, we could use -fvisibility=hidden for Linux as well
    SET(CMAKE_WINDOWS_EXPORT_ALL_SYMBOLS ON)
    if(MSVC)
        # Make sure we don't hit the 65535 object member limit with MSVC
        #
        # /bigobj allows object files with more than 65535 members
        # /Ob2 enables function inlining, because MSVC is particularly
        # verbose with inline members
        #
        # See: https://github.com/tensorflow/tensorflow/pull/10962
        add_compile_options("$<$<COMPILE_LANGUAGE:CXX>:/bigobj;/Ob2>")
    endif()
    if (STATIC_WINDOWS_RUNTIME)
        set(CMAKE_MSVC_RUNTIME_LIBRARY "MultiThreaded$<$<CONFIG:Debug>:Debug>")
    else()
        set(CMAKE_MSVC_RUNTIME_LIBRARY "MultiThreaded$<$<CONFIG:Debug>:Debug>DLL")
    endif()
endif()

# Downloads files from https://github.com/intel-isl/open3d_downloads to
# Open3D/examples/test_data/open3d_downloads.
<<<<<<< HEAD
# Notes:
# - DOWNLOAD_COMMAND is executed in the first CMake build. This will
#   overwrite existing files and will not remove additional files.
# - UPDATE_COMMAND is executed when CMake re-run. This will download additional
#   files and will not re-download existing files (even if the file has been
#   updated in the remove URL). To start fresh, you may delete the
#   Open3D/examples/test_data/open3d_downloads directory and CMake will
#   re-download everything.
# See https://github.com/intel-isl/open3d_downloads for details on how to manage
# the test data files.
include(ExternalProject)
ExternalProject_Add(
    open3d_downloads
    DOWNLOAD_COMMAND ${PYTHON_EXECUTABLE} ${PROJECT_SOURCE_DIR}/examples/test_data/download_test_data.py --overwrite
=======
include(ExternalProject)
ExternalProject_Add(
    open3d_downloads
    DOWNLOAD_COMMAND ${PYTHON_EXECUTABLE} ${PROJECT_SOURCE_DIR}/examples/test_data/download_test_data.py
>>>>>>> 5cbb628a
    UPDATE_COMMAND   ${PYTHON_EXECUTABLE} ${PROJECT_SOURCE_DIR}/examples/test_data/download_test_data.py
    CONFIGURE_COMMAND ""
    BUILD_COMMAND ""
    INSTALL_COMMAND ""
)

# Folder view for project files
set_property(GLOBAL PROPERTY USE_FOLDERS ON)

# Convenience function to link against all third-party libraries
# We need this because we create a lot of object libraries to assemble
# the main Open3D library
function(open3d_link_3rdparty_libraries target)
    target_link_libraries(${target} PRIVATE ${Open3D_3RDPARTY_PRIVATE_TARGETS})
    target_link_libraries(${target} PUBLIC ${Open3D_3RDPARTY_PUBLIC_TARGETS})
    foreach(dep IN LISTS Open3D_3RDPARTY_HEADER_TARGETS)
        if(TARGET ${dep})
            get_property(inc TARGET ${dep} PROPERTY INTERFACE_INCLUDE_DIRECTORIES)
            if(inc)
                set_property(TARGET ${target} APPEND PROPERTY INTERFACE_INCLUDE_DIRECTORIES ${inc})
            endif()
            get_property(inc TARGET ${dep} PROPERTY INTERFACE_SYSTEM_INCLUDE_DIRECTORIES)
            if(inc)
                set_property(TARGET ${target} APPEND PROPERTY INTERFACE_SYSTEM_INCLUDE_DIRECTORIES ${inc})
            endif()
            get_property(def TARGET ${dep} PROPERTY INTERFACE_COMPILE_DEFINITIONS)
            if(def)
                set_property(TARGET ${target} APPEND PROPERTY INTERFACE_COMPILE_DEFINITIONS ${def})
            endif()
        endif()
    endforeach()
endfunction()

# Check if the compiler defines the _GLIBCXX_USE_CXX11_ABI macro
include(CheckCXXSourceCompiles)
check_cxx_source_compiles("#include <cxxabi.h>
int main() { return _GLIBCXX_USE_CXX11_ABI; }" HAS_GLIBCXX_USE_CXX11_ABI)

# Convenience function to set important target properties
function(open3d_set_global_properties target)
    # Libraries need to be compiled with position independent code
    get_target_property(target_type ${target} TYPE)
    if (NOT target_type STREQUAL "EXECUTABLE")
        set_target_properties(${target} PROPERTIES POSITION_INDEPENDENT_CODE ON)
    endif()
    # Tell CMake we want a compiler that supports C++14 features
    target_compile_features(${target} PUBLIC
        cxx_variadic_templates
        cxx_constexpr
        cxx_override
        cxx_static_assert
        cxx_trailing_return_types
        cxx_return_type_deduction
    )
    # Colorize GCC/Clang terminal outputs
    if (CMAKE_CXX_COMPILER_ID STREQUAL "GNU")
        target_compile_options(${target} PRIVATE $<$<COMPILE_LANGUAGE:CXX>:-fdiagnostics-color=always>)
    elseif (CMAKE_CXX_COMPILER_ID STREQUAL "Clang")
        target_compile_options(${target} PRIVATE $<$<COMPILE_LANGUAGE:CXX>:-fcolor-diagnostics>)
    endif ()
    target_include_directories(${target} PUBLIC
        $<BUILD_INTERFACE:${PROJECT_SOURCE_DIR}/cpp>
        $<INSTALL_INTERFACE:${Open3D_INSTALL_INCLUDE_DIR}>
    )
    if(BUILD_CUDA_MODULE)
        target_compile_definitions(${target} PRIVATE BUILD_CUDA_MODULE)
        if(BUILD_CACHED_CUDA_MANAGER)
            target_compile_definitions(${target} PRIVATE BUILD_CACHED_CUDA_MANAGER)
        endif()
    endif()
    if(BUILD_GUI)
        target_compile_definitions(${target} PRIVATE BUILD_GUI)
    endif()
    if(USE_BLAS)
        target_compile_definitions(${target} PRIVATE USE_BLAS)
    endif()
    if(BUILD_RPC_INTERFACE)
        target_compile_definitions(${target} PRIVATE BUILD_RPC_INTERFACE ZMQ_STATIC)
    endif()
    if(GLIBCXX_USE_CXX11_ABI)
        target_compile_definitions(${target} PUBLIC _GLIBCXX_USE_CXX11_ABI=1)
    else()
        target_compile_definitions(${target} PUBLIC _GLIBCXX_USE_CXX11_ABI=0)
    endif()
    if(ENABLE_HEADLESS_RENDERING)
        target_compile_definitions(${target} PRIVATE HEADLESS_RENDERING)
    endif()
    if(NOT WITH_OPENMP)
        target_compile_options(${target} PRIVATE "$<$<COMPILE_LANGUAGE:CXX>:-Wno-unknown-pragmas>")
    endif()
    if(WIN32)
        target_compile_definitions(${target} PRIVATE
            WINDOWS
            _CRT_SECURE_NO_DEPRECATE
            _CRT_NONSTDC_NO_DEPRECATE
            _SCL_SECURE_NO_WARNINGS
        )
        if(MSVC)
            target_compile_definitions(${target} PRIVATE NOMINMAX _USE_MATH_DEFINES _ENABLE_EXTENDED_ALIGNED_STORAGE)
            target_compile_options(${target} PRIVATE $<$<COMPILE_LANGUAGE:CXX>:/EHsc /wd4996>)
            # Multi-thread compile, two ways to enable
            # Option 1, at build time: cmake --build . --parallel %NUMBER_OF_PROCESSORS%
            # https://stackoverflow.com/questions/36633074/set-the-number-of-threads-in-a-cmake-build
            # Option 2, at configure time: add /MP flag, no need to use Option 1
            # https://docs.microsoft.com/en-us/cpp/build/reference/mp-build-with-multiple-processes?view=vs-2019
            target_compile_options(${target} PRIVATE $<$<COMPILE_LANGUAGE:CXX>:/MP>)
            if(BUILD_GUI)
                # GLEW and Open3D make direct OpenGL calls and link to opengl32.lib;
                # Filament needs to link through bluegl.lib.
                # See https://github.com/google/filament/issues/652
                target_link_options(${target} PRIVATE /force:multiple)
            endif()
            # The examples' .pdb files use up a lot of space and cause us to run
            # out of space on Github Actions. Compressing gives us another couple of GB.
            target_link_options(${target} PRIVATE /pdbcompress)
        endif()
    elseif(APPLE)
        target_compile_definitions(${target} PRIVATE UNIX APPLE)
        target_compile_options(${target} PRIVATE "-Wno-deprecated-declarations")
    elseif(UNIX)
        target_compile_definitions(${target} PRIVATE UNIX)
        target_compile_options(${target} PRIVATE "-Wno-deprecated-declarations" "$<$<COMPILE_LANGUAGE:CXX>:-Wno-unused-result>")
    endif()
    # The SHELL: prefix requires CMake 3.12+
    target_compile_options(${target} PRIVATE "$<$<COMPILE_LANGUAGE:CUDA>:--expt-extended-lambda>" "$<$<COMPILE_LANGUAGE:CUDA>:SHELL:${CUDA_GENCODES}>")
    # TBB static version is used
    # See: https://github.com/wjakob/tbb/commit/615d690c165d68088c32b6756c430261b309b79c
    target_compile_definitions(${target} PRIVATE __TBB_LIB_NAME=tbb_static)
    if(WITH_FAISS)
        target_compile_definitions(${target} PRIVATE WITH_FAISS)
    endif()
    # Download test data files from open3d_downloads repo.
    add_dependencies(${target} open3d_downloads)
endfunction()

macro(add_source_group module_name)
    file(GLOB MODULE_HEADER_FILES "${module_name}/*.h")
    source_group("Header Files\\${module_name}" FILES ${MODULE_HEADER_FILES})
    file(GLOB MODULE_SOURCE_FILES "${module_name}/*.cpp")
    source_group("Source Files\\${module_name}" FILES ${MODULE_SOURCE_FILES})
endmacro()

# Enumerate all third-party libraries which we need later
# This creates the necessary targets and sets the
# Open3D_3RDPARTY_*_TARGETS variables we use in open3d_link_3rdparty_libraries
include(3rdparty/find_dependencies.cmake)

# Open3D library
add_subdirectory(cpp)

# Examples
add_subdirectory(examples)

# Install CMake configuration files
install(EXPORT ${PROJECT_NAME}Targets NAMESPACE ${PROJECT_NAME}:: DESTINATION ${Open3D_INSTALL_CMAKE_DIR})
export(EXPORT ${PROJECT_NAME}Targets NAMESPACE ${PROJECT_NAME}::)

# `make check-style` checks style for c++/cuda/python/ipynb files
add_custom_target(check-style
    COMMAND ${PYTHON_EXECUTABLE}
    ${CMAKE_CURRENT_SOURCE_DIR}/util/check_style.py
    COMMENT "Python executable used for style check: ${PYTHON_EXECUTABLE}."
)

# `make apply-style` applies style for c++/cuda/python/ipynb files
add_custom_target(apply-style
    COMMAND ${PYTHON_EXECUTABLE}
    ${CMAKE_CURRENT_SOURCE_DIR}/util/check_style.py --do_apply_style
    COMMENT "Python executable used for style check: ${PYTHON_EXECUTABLE}."
)

# `make check-cpp-style` checks style for c++/cuda files.
# This works outside of python virtualenv.
add_custom_target(check-cpp-style
    COMMAND ${CMAKE_COMMAND}
    -DPROJECT_SOURCE_DIR="${PROJECT_SOURCE_DIR}"
    -DDO_APPLY_STYLE=OFF
    -P ${CMAKE_CURRENT_SOURCE_DIR}/util/check_cpp_style.cmake
)

# `make apply-cpp-style` applies style for c++/cuda files.
# This works outside of python virtualenv.
add_custom_target(apply-cpp-style
    COMMAND ${CMAKE_COMMAND}
    -DPROJECT_SOURCE_DIR="${PROJECT_SOURCE_DIR}"
    -DDO_APPLY_STYLE=ON
    -P ${CMAKE_CURRENT_SOURCE_DIR}/util/check_cpp_style.cmake
)

function(open3d_aligned_print first second)
    string(LENGTH "${first}" first_len)
    math(EXPR star_len "40 - ${first_len}")
    # CMake 3.15+ has string(REPEAT), but this is backwards compatible
    string(SUBSTRING "........................................" 0 ${star_len} stars)
    message(STATUS "  ${first} ${stars} ${second}")
endfunction()

message(STATUS "========================================================================")
message(STATUS "Open3D ${PROJECT_VERSION} Configuration Summary")
message(STATUS "========================================================================")
message(STATUS "Enabled Features:")
open3d_aligned_print("OpenMP" "${WITH_OPENMP}")
open3d_aligned_print("Headless Rendering" "${ENABLE_HEADLESS_RENDERING}")
open3d_aligned_print("Azure Kinect Support" "${BUILD_AZURE_KINECT}")
open3d_aligned_print("Intel RealSense Support" "${BUILD_LIBREALSENSE}")
open3d_aligned_print("CUDA Support" "${BUILD_CUDA_MODULE}")
open3d_aligned_print("Build GUI" "${BUILD_GUI}")
open3d_aligned_print("Build Shared Library" "${BUILD_SHARED_LIBS}")
if(WIN32)
    open3d_aligned_print("Use Windows Static Runtime" "${STATIC_WINDOWS_RUNTIME}")
endif()
open3d_aligned_print("Build Unit Tests" "${BUILD_UNIT_TESTS}")
open3d_aligned_print("Build Examples" "${BUILD_EXAMPLES}")
open3d_aligned_print("Build Python Module" "${BUILD_PYTHON_MODULE}")
if(BUILD_PYTHON_MODULE)
    open3d_aligned_print("- with Jupyter Notebook Support" "${BUILD_JUPYTER_EXTENSION}")
endif()
open3d_aligned_print("Build TensorFlow Ops" "${BUILD_TENSORFLOW_OPS}")
open3d_aligned_print("Build PyTorch Ops" "${BUILD_PYTORCH_OPS}")
open3d_aligned_print("Build Benchmarks" "${BUILD_BENCHMARKS}")
open3d_aligned_print("Bundle Open3D-ML" "${BUNDLE_OPEN3D_ML}")
open3d_aligned_print("Build RPC interface" "${BUILD_RPC_INTERFACE}")
if(GLIBCXX_USE_CXX11_ABI)
    set(usage "1")
else()
    set(usage "0")
endif()
open3d_aligned_print("Force GLIBCXX_USE_CXX11_ABI=" "${usage}")
message(STATUS "========================================================================")
message(STATUS "Third-Party Dependencies:")
set(deps
    EIGEN3
    FAISS
    FILAMENT
    FLANN
    FMT
    GLEW
    GLFW
    GOOGLETEST
    IMGUI
    IPPICV
    JPEG
    JSONCPP
    LIBLZF
    OPENGL
    PNG
    PYBIND11
    QHULL
    LIBREALSENSE
    TINYFILEDIALOGS
    TINYGLTF
    TINYOBJLOADER
)
foreach(dep IN ITEMS ${deps})
    if(${dep}_TARGET)
        if(NOT USE_SYSTEM_${dep})
            set(usage "yes (build from source)")
        else()
            set(usage "yes")
            if(${dep}_VERSION_STRING)
                set(usage "${usage} (v${${dep}_VERSION_STRING})")
            elseif(${dep}_VERSION)
                set(usage "${usage} (v${${dep}_VERSION})")
            endif()
        endif()
    else()
        set(usage "no")
    endif()
    open3d_aligned_print("${dep}" "${usage}")
endforeach()
message(STATUS "========================================================================")<|MERGE_RESOLUTION|>--- conflicted
+++ resolved
@@ -407,27 +407,10 @@
 
 # Downloads files from https://github.com/intel-isl/open3d_downloads to
 # Open3D/examples/test_data/open3d_downloads.
-<<<<<<< HEAD
-# Notes:
-# - DOWNLOAD_COMMAND is executed in the first CMake build. This will
-#   overwrite existing files and will not remove additional files.
-# - UPDATE_COMMAND is executed when CMake re-run. This will download additional
-#   files and will not re-download existing files (even if the file has been
-#   updated in the remove URL). To start fresh, you may delete the
-#   Open3D/examples/test_data/open3d_downloads directory and CMake will
-#   re-download everything.
-# See https://github.com/intel-isl/open3d_downloads for details on how to manage
-# the test data files.
-include(ExternalProject)
-ExternalProject_Add(
-    open3d_downloads
-    DOWNLOAD_COMMAND ${PYTHON_EXECUTABLE} ${PROJECT_SOURCE_DIR}/examples/test_data/download_test_data.py --overwrite
-=======
 include(ExternalProject)
 ExternalProject_Add(
     open3d_downloads
     DOWNLOAD_COMMAND ${PYTHON_EXECUTABLE} ${PROJECT_SOURCE_DIR}/examples/test_data/download_test_data.py
->>>>>>> 5cbb628a
     UPDATE_COMMAND   ${PYTHON_EXECUTABLE} ${PROJECT_SOURCE_DIR}/examples/test_data/download_test_data.py
     CONFIGURE_COMMAND ""
     BUILD_COMMAND ""
