--- conflicted
+++ resolved
@@ -37,66 +37,6 @@
     return (odometry, pose_graph)
 
 
-<<<<<<< HEAD
-def multiscale_icp(source,
-                   target,
-                   voxel_size,
-                   max_iter,
-                   config,
-                   init_transformation=np.identity(4)):
-    current_transformation = init_transformation
-    for i, scale in enumerate(range(len(max_iter))):  # multi-scale approach
-        iter = max_iter[scale]
-        distance_threshold = config["voxel_size"] * 1.4
-        print("voxel_size {}".format(voxel_size[scale]))
-        source_down = source.voxel_down_sample(voxel_size[scale])
-        target_down = target.voxel_down_sample(voxel_size[scale])
-        if config["icp_method"] == "point_to_point":
-            result_icp = o3d.pipelines.registration.registration_icp(
-                source_down, target_down, distance_threshold,
-                current_transformation,
-                o3d.pipelines.registration.TransformationEstimationPointToPoint(
-                ),
-                o3d.pipelines.registration.ICPConvergenceCriteria(
-                    max_iteration=iter))
-        else:
-            source_down.estimate_normals(
-                o3d.geometry.KDTreeSearchParamHybrid(radius=voxel_size[scale] *
-                                                     2.0,
-                                                     max_nn=30))
-            target_down.estimate_normals(
-                o3d.geometry.KDTreeSearchParamHybrid(radius=voxel_size[scale] *
-                                                     2.0,
-                                                     max_nn=30))
-            if config["icp_method"] == "point_to_plane":
-                result_icp = o3d.pipelines.registration.registration_icp(
-                    source_down, target_down, distance_threshold,
-                    current_transformation,
-                    o3d.pipelines.registration.
-                    TransformationEstimationPointToPlane(),
-                    o3d.pipelines.registration.ICPConvergenceCriteria(
-                        max_iteration=iter))
-            if config["icp_method"] == "color":
-                result_icp = o3d.pipelines.registration.registration_icp(
-                    source_down, target_down, distance_threshold,
-                    current_transformation,
-                    o3d.pipelines.registration.
-                    TransformationEstimationForColoredICP(),
-                    o3d.pipelines.registration.ICPConvergenceCriteria(
-                        relative_fitness=1e-6,
-                        relative_rmse=1e-6,
-                        max_iteration=iter))
-        current_transformation = result_icp.transformation
-        if i == len(max_iter) - 1:
-            information_matrix = o3d.pipelines.registration.get_information_matrix_from_point_clouds(
-                source_down, target_down, voxel_size[scale] * 1.4,
-                result_icp.transformation)
-
-    return (result_icp.transformation, information_matrix)
-
-
-=======
->>>>>>> 8fc2669e
 def local_refinement(source, target, transformation_init, config):
     voxel_size = config["voxel_size"]
 
