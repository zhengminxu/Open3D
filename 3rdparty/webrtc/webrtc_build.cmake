--- conflicted
+++ resolved
@@ -44,14 +44,10 @@
 
 include(CMakeDependentOption)
 # Force WEBRTC_IS_DEBUG to ON if WIN32 Debug, else allow user setting.
-<<<<<<< HEAD
-cmake_dependent_option(WEBRTC_IS_DEBUG "WebRTC Debug build" OFF
-=======
 # Warning: MSBuild multi-config may override this, but generator expressions are
 # not supported here for forcing the corect option.
 cmake_dependent_option(WEBRTC_IS_DEBUG
     "WebRTC Debug build. Use ON for Win32 Open3D Debug." OFF
->>>>>>> 45a2d754
     "NOT CMAKE_BUILD_TYPE STREQUAL Debug OR NOT WIN32" ON)
 
 # Set paths
@@ -101,15 +97,9 @@
 
 # libwebrtc_extra.a
 add_library(webrtc_extra STATIC ${EXTRA_WEBRTC_OBJS})
-<<<<<<< HEAD
-set_source_files_properties(${EXTRA_WEBRTC_OBJS} PROPERTIES 
-	GENERATED TRUE
-	EXTERNAL_OBJECT TRUE)
-=======
 set_source_files_properties(${EXTRA_WEBRTC_OBJS} PROPERTIES
     GENERATED TRUE
     EXTERNAL_OBJECT TRUE)
->>>>>>> 45a2d754
 add_dependencies(webrtc_extra ext_webrtc)
 set_target_properties(webrtc_extra PROPERTIES LINKER_LANGUAGE CXX)
 set_target_properties(webrtc_extra PROPERTIES
