--- conflicted
+++ resolved
@@ -97,19 +97,12 @@
 /// Ref: PyTorch's aten/src/ATen/InferSize.h
 SizeVector InferShape(SizeVector shape, int64_t num_elements);
 
-<<<<<<< HEAD
-/// \brief Check if Tensor has the correct shape.
-void AssertShape(const Tensor& tensor,
-                 const SizeVector& expected_shape,
-                 const std::string& msg);
-=======
 /// Concatenate two shapes.
 SizeVector Concat(const SizeVector& l_shape, const SizeVector& r_shape);
 
 /// Returns a SizeVector of {0, 1, ..., n - 1}, similar to std::iota.
 SizeVector Iota(int64_t n);
 
->>>>>>> ae38f286
 }  // namespace shape_util
 }  // namespace core
 }  // namespace open3d