--- conflicted
+++ resolved
@@ -69,7 +69,6 @@
     }
 }
 
-<<<<<<< HEAD
 Image Image::FromLegacyImage(const open3d::geometry::Image &image_legacy,
                              const core::Device &device) {
     static const std::unordered_map<int, core::Dtype> kBytesToDtypeMap = {
@@ -99,41 +98,25 @@
     return image;
 }
 
-open3d::geometry::Image Image::ToLegacyImage() {
+open3d::geometry::Image Image::ToLegacyImage() const {
+    auto dtype = GetDtype();
+    if (!(dtype == core::Dtype::UInt8 || dtype == core::Dtype::UInt16 ||
+          dtype == core::Dtype::Float32))
+        utility::LogError("Legacy image does not support data type {}.",
+                          dtype.ToString());
+    if (!data_.IsContiguous()) {
+        utility::LogError("Image tensor must be contiguous.");
+    }
     open3d::geometry::Image image_legacy;
-    if (IsEmpty()) {
-        return image_legacy;
-    }
-
     image_legacy.Prepare(static_cast<int>(GetCols()),
                          static_cast<int>(GetRows()),
                          static_cast<int>(GetChannels()),
-                         static_cast<int>(GetDtype().ByteSize()));
+                         static_cast<int>(dtype.ByteSize()));
     size_t num_bytes = image_legacy.height_ * image_legacy.BytesPerLine();
-
-    core::MemoryManager::MemcpyToHost(image_legacy.data_.data(), GetDataPtr(),
-                                      GetDevice(), num_bytes);
+    core::MemoryManager::MemcpyToHost(image_legacy.data_.data(),
+                                      data_.GetDataPtr(), data_.GetDevice(),
+                                      num_bytes);
     return image_legacy;
-}
-=======
-open3d::geometry::Image Image::ToLegacyImage() const {
-    auto dt = data_.GetDtype();
-    if (!(dt == core::Dtype::UInt8 || dt == core::Dtype::UInt16 ||
-          dt == core::Dtype::Float32))
-        utility::LogError("Legacy image does not support data type {}",
-                          dt.ToString());
-    if (!data_.IsContiguous()) {
-        utility::LogError("Image tensor must be contiguous.");
-    } else {
-        open3d::geometry::Image image_legacy;
-        size_t elem_sz = dt.ByteSize();
-        image_legacy.Prepare((int)GetCols(), (int)GetRows(), (int)GetChannels(),
-                             (int)elem_sz);
-        core::MemoryManager::MemcpyToHost(image_legacy.data_.data(),
-                                          data_.GetDataPtr(), data_.GetDevice(),
-                                          image_legacy.data_.size());
-        return image_legacy;
-    }
 }
 
 std::string Image::ToString() const {
@@ -142,7 +125,6 @@
                        GetDevice().ToString());
 }
 
->>>>>>> 6e302c4b
 }  // namespace geometry
 }  // namespace t
 }  // namespace open3d