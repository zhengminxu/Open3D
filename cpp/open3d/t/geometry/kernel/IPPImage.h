--- conflicted
+++ resolved
@@ -75,11 +75,7 @@
 
 void Resize(const open3d::core::Tensor &srcim,
             open3d::core::Tensor &dstim,
-<<<<<<< HEAD
-            int interp_type);
-=======
             t::geometry::Image::InterpType interp_type);
->>>>>>> 5ef9a37f
 
 void Filter(const open3d::core::Tensor &srcim,
             open3d::core::Tensor &dstim,
@@ -89,11 +85,7 @@
                      open3d::core::Tensor &dstim,
                      int kernel_size,
                      float value_sigma,
-<<<<<<< HEAD
-                     float dist_sigma);
-=======
                      float distance_sigma);
->>>>>>> 5ef9a37f
 
 void FilterGaussian(const open3d::core::Tensor &srcim,
                     open3d::core::Tensor &dstim,
