--- conflicted
+++ resolved
@@ -38,16 +38,10 @@
 namespace kernel {
 namespace pointcloud {
 void Unproject(const core::Tensor& depth,
-<<<<<<< HEAD
-               const core::Tensor& color,
-               core::Tensor& points,
-               core::Tensor& point_colors,
-=======
                utility::optional<std::reference_wrapper<const core::Tensor>>
                        image_colors,
                core::Tensor& points,
                utility::optional<std::reference_wrapper<core::Tensor>> colors,
->>>>>>> 223e2dea
                const core::Tensor& intrinsics,
                const core::Tensor& extrinsics,
                float depth_scale,
@@ -65,19 +59,11 @@
 
     core::Device::DeviceType device_type = device.GetType();
     if (device_type == core::Device::DeviceType::CPU) {
-<<<<<<< HEAD
-        UnprojectCPU(depth, color, points, point_colors, intrinsics_d,
-                     extrinsics_d, depth_scale, depth_max, stride);
-    } else if (device_type == core::Device::DeviceType::CUDA) {
-#ifdef BUILD_CUDA_MODULE
-        UnprojectCUDA(depth, color, points, point_colors, intrinsics_d,
-=======
         UnprojectCPU(depth, image_colors, points, colors, intrinsics_d,
                      extrinsics_d, depth_scale, depth_max, stride);
     } else if (device_type == core::Device::DeviceType::CUDA) {
 #ifdef BUILD_CUDA_MODULE
         UnprojectCUDA(depth, image_colors, points, colors, intrinsics_d,
->>>>>>> 223e2dea
                       extrinsics_d, depth_scale, depth_max, stride);
 #else
         utility::LogError("Not compiled with CUDA, but CUDA device is used.");
