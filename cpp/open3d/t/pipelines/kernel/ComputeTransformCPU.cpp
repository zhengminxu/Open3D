// ----------------------------------------------------------------------------
// -                        Open3D: www.open3d.org                            -
// ----------------------------------------------------------------------------
// The MIT License (MIT)
//
<<<<<<< HEAD
// Copyright (c) 2021 www.open3d.org
=======
// Copyright (c) 2018-2021 www.open3d.org
>>>>>>> 745bc82f
//
// Permission is hereby granted, free of charge, to any person obtaining a copy
// of this software and associated documentation files (the "Software"), to deal
// in the Software without restriction, including without limitation the rights
// to use, copy, modify, merge, publish, distribute, sublicense, and/or sell
// copies of the Software, and to permit persons to whom the Software is
// furnished to do so, subject to the following conditions:
//
// The above copyright notice and this permission notice shall be included in
// all copies or substantial portions of the Software.
//
// THE SOFTWARE IS PROVIDED "AS IS", WITHOUT WARRANTY OF ANY KIND, EXPRESS OR
// IMPLIED, INCLUDING BUT NOT LIMITED TO THE WARRANTIES OF MERCHANTABILITY,
// FITNESS FOR A PARTICULAR PURPOSE AND NONINFRINGEMENT. IN NO EVENT SHALL THE
// AUTHORS OR COPYRIGHT HOLDERS BE LIABLE FOR ANY CLAIM, DAMAGES OR OTHER
// LIABILITY, WHETHER IN AN ACTION OF CONTRACT, TORT OR OTHERWISE, ARISING
// FROM, OUT OF OR IN CONNECTION WITH THE SOFTWARE OR THE USE OR OTHER DEALINGS
// IN THE SOFTWARE.
// ----------------------------------------------------------------------------

#include <tbb/parallel_for.h>
#include <tbb/parallel_reduce.h>

#include <cmath>
#include <functional>
#include <vector>

#include "open3d/core/Dispatch.h"
#include "open3d/core/Tensor.h"
#include "open3d/core/kernel/CPULauncher.h"
#include "open3d/t/pipelines/kernel/ComputeTransformImpl.h"
#include "open3d/t/pipelines/kernel/TransformationConverter.h"
#include "open3d/t/pipelines/registration/RobustKernelImpl.h"

namespace open3d {
namespace t {
namespace pipelines {
namespace kernel {

template <typename scalar_t, typename funct_t>
static void ComputePosePointToPlaneKernelCPU(
        const scalar_t *source_points_ptr,
        const scalar_t *target_points_ptr,
        const scalar_t *target_normals_ptr,
        const int64_t *correspondence_indices,
        const int n,
        scalar_t *global_sum,
        funct_t op) {
    // As, AtA is a symmetric matrix, we only need 21 elements instead of 36.
    // Atb is of shape {6,1}. Combining both, A_1x29 is a temp. storage
    // with [0:21] elements as AtA, [21:27] elements as Atb, 27th as residual
    // and 28th as inlier_count.
    std::vector<scalar_t> A_1x29(29, 0.0);

#ifdef _WIN32
    std::vector<scalar_t> zeros_29(29, 0.0);
    A_1x29 = tbb::parallel_reduce(
            tbb::blocked_range<int>(0, n), zeros_29,
<<<<<<< HEAD
            [&](tbb::blocked_range<int> r, std::vector<scalar_t> A) {
                for (int workload_idx = r.begin(); workload_idx < r.end();
                     workload_idx++) {
#else
    scalar_t *A = A_1x29.data();
#pragma omp parallel for reduction(+ : A[:29]) schedule(auto)
    for (int workload_idx = 0; workload_idx < n; workload_idx++) {
#endif
                    scalar_t J_ij[6] = {0};
=======
            [&](tbb::blocked_range<int> r, std::vector<scalar_t> A_reduction) {
                for (int workload_idx = r.begin(); workload_idx < r.end();
                     workload_idx++) {
#else
    scalar_t *A_reduction = A_1x29.data();
#pragma omp parallel for reduction(+ : A_reduction[:29]) schedule(static)
    for (int workload_idx = 0; workload_idx < n; workload_idx++) {
#endif
                    scalar_t J_ij[6];
>>>>>>> 745bc82f
                    scalar_t r = 0;

                    bool valid = kernel::GetJacobianPointToPlane<scalar_t>(
                            workload_idx, source_points_ptr, target_points_ptr,
                            target_normals_ptr, correspondence_indices, J_ij,
                            r);

                    // float w = r == 0 ? 1.0 : op(r);
                    scalar_t w = op(r);

                    if (valid) {
<<<<<<< HEAD
                        A[0] += J_ij[0] * w * J_ij[0];
                        A[1] += J_ij[1] * w * J_ij[0];
                        A[2] += J_ij[1] * w * J_ij[1];
                        A[3] += J_ij[2] * w * J_ij[0];
                        A[4] += J_ij[2] * w * J_ij[1];
                        A[5] += J_ij[2] * w * J_ij[2];
                        A[6] += J_ij[3] * w * J_ij[0];
                        A[7] += J_ij[3] * w * J_ij[1];
                        A[8] += J_ij[3] * w * J_ij[2];
                        A[9] += J_ij[3] * w * J_ij[3];
                        A[10] += J_ij[4] * w * J_ij[0];
                        A[11] += J_ij[4] * w * J_ij[1];
                        A[12] += J_ij[4] * w * J_ij[2];
                        A[13] += J_ij[4] * w * J_ij[3];
                        A[14] += J_ij[4] * w * J_ij[4];
                        A[15] += J_ij[5] * w * J_ij[0];
                        A[16] += J_ij[5] * w * J_ij[1];
                        A[17] += J_ij[5] * w * J_ij[2];
                        A[18] += J_ij[5] * w * J_ij[3];
                        A[19] += J_ij[5] * w * J_ij[4];
                        A[20] += J_ij[5] * w * J_ij[5];

                        A[21] += J_ij[0] * w * r;
                        A[22] += J_ij[1] * w * r;
                        A[23] += J_ij[2] * w * r;
                        A[24] += J_ij[3] * w * r;
                        A[25] += J_ij[4] * w * r;
                        A[26] += J_ij[5] * w * r;

                        A[27] += r * r;
                        A[28] += 1;
=======
                        A_reduction[0] += J_ij[0] * w * J_ij[0];
                        A_reduction[1] += J_ij[1] * w * J_ij[0];
                        A_reduction[2] += J_ij[1] * w * J_ij[1];
                        A_reduction[3] += J_ij[2] * w * J_ij[0];
                        A_reduction[4] += J_ij[2] * w * J_ij[1];
                        A_reduction[5] += J_ij[2] * w * J_ij[2];
                        A_reduction[6] += J_ij[3] * w * J_ij[0];
                        A_reduction[7] += J_ij[3] * w * J_ij[1];
                        A_reduction[8] += J_ij[3] * w * J_ij[2];
                        A_reduction[9] += J_ij[3] * w * J_ij[3];
                        A_reduction[10] += J_ij[4] * w * J_ij[0];
                        A_reduction[11] += J_ij[4] * w * J_ij[1];
                        A_reduction[12] += J_ij[4] * w * J_ij[2];
                        A_reduction[13] += J_ij[4] * w * J_ij[3];
                        A_reduction[14] += J_ij[4] * w * J_ij[4];
                        A_reduction[15] += J_ij[5] * w * J_ij[0];
                        A_reduction[16] += J_ij[5] * w * J_ij[1];
                        A_reduction[17] += J_ij[5] * w * J_ij[2];
                        A_reduction[18] += J_ij[5] * w * J_ij[3];
                        A_reduction[19] += J_ij[5] * w * J_ij[4];
                        A_reduction[20] += J_ij[5] * w * J_ij[5];

                        A_reduction[21] += J_ij[0] * w * r;
                        A_reduction[22] += J_ij[1] * w * r;
                        A_reduction[23] += J_ij[2] * w * r;
                        A_reduction[24] += J_ij[3] * w * r;
                        A_reduction[26] += J_ij[5] * w * r;
                        A_reduction[25] += J_ij[4] * w * r;

                        A_reduction[27] += r * r;
                        A_reduction[28] += 1;
>>>>>>> 745bc82f
                    }
                }
#ifdef _WIN32
                return A;
            },
            // TBB: Defining reduction operation.
            [&](std::vector<scalar_t> a, std::vector<scalar_t> b) {
                std::vector<scalar_t> result(29);
                for (int j = 0; j < 29; j++) {
                    result[j] = a[j] + b[j];
                }
                return result;
            });
#endif

#pragma omp parallel for schedule(static)
    for (int i = 0; i < 29; i++) {
        global_sum[i] = A_1x29[i];
    }
}
<<<<<<< HEAD

void ComputePosePointToPlaneCPU(const core::Tensor &source_points,
                                const core::Tensor &target_points,
                                const core::Tensor &target_normals,
                                const core::Tensor &correspondence_indices,
                                core::Tensor &pose,
                                float &residual,
                                int &inlier_count,
                                const core::Dtype &dtype,
                                const core::Device &device,
                                const registration::RobustKernel &kernel) {
    int n = source_points.GetLength();

    core::Tensor global_sum = core::Tensor::Zeros({29}, dtype, device);

    DISPATCH_FLOAT_DTYPE_TO_TEMPLATE(dtype, [&]() {
=======

void ComputePosePointToPlaneCPU(const core::Tensor &source_points,
                                const core::Tensor &target_points,
                                const core::Tensor &target_normals,
                                const core::Tensor &correspondence_indices,
                                core::Tensor &pose,
                                float &residual,
                                int &inlier_count,
                                const core::Dtype &dtype,
                                const core::Device &device,
                                const registration::RobustKernel &kernel) {
    int n = source_points.GetLength();

    core::Tensor global_sum = core::Tensor::Zeros({29}, dtype, device);

    DISPATCH_FLOAT_DTYPE_TO_TEMPLATE(dtype, [&]() {
        scalar_t *global_sum_ptr = global_sum.GetDataPtr<scalar_t>();

>>>>>>> 745bc82f
        DISPATCH_ROBUST_KERNEL_FUNCTION(
                kernel.type_, scalar_t, kernel.scaling_parameter_,
                kernel.shape_parameter_, [&]() {
                    kernel::ComputePosePointToPlaneKernelCPU(
                            source_points.GetDataPtr<scalar_t>(),
                            target_points.GetDataPtr<scalar_t>(),
                            target_normals.GetDataPtr<scalar_t>(),
                            correspondence_indices.GetDataPtr<int64_t>(), n,
<<<<<<< HEAD
                            global_sum.GetDataPtr<scalar_t>(), func_t);
=======
                            global_sum_ptr, func_t);
>>>>>>> 745bc82f
                });
    });

    DecodeAndSolve6x6(global_sum, pose, residual, inlier_count);
}

<<<<<<< HEAD
template <typename scalar_t, typename funct_t>
static void ComputePoseColoredICPKernelCPU(
        const scalar_t *source_points_ptr,
        const scalar_t *source_colors_ptr,
        const scalar_t *target_points_ptr,
        const scalar_t *target_normals_ptr,
        const scalar_t *target_colors_ptr,
        const scalar_t *target_color_gradients_ptr,
        const int64_t *correspondence_indices,
        const scalar_t &sqrt_lambda_geometric,
        const scalar_t &sqrt_lambda_photometric,
        const int n,
        scalar_t *global_sum,
        funct_t op) {
    // As, AtA is a symmetric matrix, we only need 21 elements instead of 36.
    // Atb is of shape {6,1}. Combining both, A_1x29 is a temp. storage
    // with [0:21] elements as AtA, [21:27] elements as Atb, 27th as residual
    // and 28th as inlier_count.
    std::vector<scalar_t> A_1x29(29, 0.0);

#ifdef _WIN32
    std::vector<scalar_t> zeros_29(29, 0.0);
    A_1x29 = tbb::parallel_reduce(
            tbb::blocked_range<int>(0, n), zeros_29,
            [&](tbb::blocked_range<int> r, std::vector<scalar_t> A) {
                for (int workload_idx = r.begin(); workload_idx < r.end();
                     workload_idx++) {
#else
    scalar_t *A = A_1x29.data();
#pragma omp parallel for reduction(+ : A[:29]) schedule(auto)
    for (int workload_idx = 0; workload_idx < n; workload_idx++) {
#endif
                    scalar_t J_G[6] = {0}, J_I[6] = {0};
                    scalar_t r_G = 0, r_I = 0;

                    bool valid = GetJacobianColoredICP<scalar_t>(
                            workload_idx, source_points_ptr, source_colors_ptr,
                            target_points_ptr, target_normals_ptr,
                            target_colors_ptr, target_color_gradients_ptr,
                            correspondence_indices, sqrt_lambda_geometric,
                            sqrt_lambda_photometric, J_G, J_I, r_G, r_I);

                    scalar_t w_G = op(r_G);
                    scalar_t w_I = op(r_I);

                    if (valid) {
                        // Dump J, r into JtJ and Jtr
                        A[0] += J_G[0] * w_G * J_G[0] + J_I[0] * w_I * J_I[0];
                        A[1] += J_G[1] * w_G * J_G[0] + J_I[1] * w_I * J_I[0];
                        A[2] += J_G[1] * w_G * J_G[1] + J_I[1] * w_I * J_I[1];
                        A[3] += J_G[2] * w_G * J_G[0] + J_I[2] * w_I * J_I[0];
                        A[4] += J_G[2] * w_G * J_G[1] + J_I[2] * w_I * J_I[1];
                        A[5] += J_G[2] * w_G * J_G[2] + J_I[2] * w_I * J_I[2];
                        A[6] += J_G[3] * w_G * J_G[0] + J_I[3] * w_I * J_I[0];
                        A[7] += J_G[3] * w_G * J_G[1] + J_I[3] * w_I * J_I[1];
                        A[8] += J_G[3] * w_G * J_G[2] + J_I[3] * w_I * J_I[2];
                        A[9] += J_G[3] * w_G * J_G[3] + J_I[3] * w_I * J_I[3];
                        A[10] += J_G[4] * w_G * J_G[0] + J_I[4] * w_I * J_I[0];
                        A[11] += J_G[4] * w_G * J_G[1] + J_I[4] * w_I * J_I[1];
                        A[12] += J_G[4] * w_G * J_G[2] + J_I[4] * w_I * J_I[2];
                        A[13] += J_G[4] * w_G * J_G[3] + J_I[4] * w_I * J_I[3];
                        A[14] += J_G[4] * w_G * J_G[4] + J_I[4] * w_I * J_I[4];
                        A[15] += J_G[5] * w_G * J_G[0] + J_I[5] * w_I * J_I[0];
                        A[16] += J_G[5] * w_G * J_G[1] + J_I[5] * w_I * J_I[1];
                        A[17] += J_G[5] * w_G * J_G[2] + J_I[5] * w_I * J_I[2];
                        A[18] += J_G[5] * w_G * J_G[3] + J_I[5] * w_I * J_I[3];
                        A[19] += J_G[5] * w_G * J_G[4] + J_I[5] * w_I * J_I[4];
                        A[20] += J_G[5] * w_G * J_G[5] + J_I[5] * w_I * J_I[5];

                        A[21] += J_G[0] * w_G * r_G + J_I[0] * w_I * r_I;
                        A[22] += J_G[1] * w_G * r_G + J_I[1] * w_I * r_I;
                        A[23] += J_G[2] * w_G * r_G + J_I[2] * w_I * r_I;
                        A[24] += J_G[3] * w_G * r_G + J_I[3] * w_I * r_I;
                        A[25] += J_G[4] * w_G * r_G + J_I[4] * w_I * r_I;
                        A[26] += J_G[5] * w_G * r_G + J_I[5] * w_I * r_I;

                        A[27] += r_G * r_G + r_I * r_I;
                        A[28] += 1;
                    }
                }
#ifdef _WIN32
                return A;
            },
            // TBB: Defining reduction operation.
            [&](std::vector<scalar_t> a, std::vector<scalar_t> b) {
                std::vector<scalar_t> result(29);
                for (int j = 0; j < 29; j++) {
=======
template <typename scalar_t>
static void Get3x3SxyLinearSystem(const scalar_t *source_points_ptr,
                                  const scalar_t *target_points_ptr,
                                  const int64_t *correspondence_indices,
                                  const int &n,
                                  const core::Dtype &dtype,
                                  const core::Device &device,
                                  core::Tensor &Sxy,
                                  core::Tensor &mean_t,
                                  core::Tensor &mean_s,
                                  int &inlier_count) {
    // Calculating mean_s and mean_t, which are mean(x, y, z) of source and
    // target points respectively.
    std::vector<double> mean_1x7(7, 0.0);
    // Identity element for running_total reduction variable: zeros_6.
    std::vector<double> zeros_7(7, 0.0);

    mean_1x7 = tbb::parallel_reduce(
            tbb::blocked_range<int>(0, n), zeros_7,
            [&](tbb::blocked_range<int> r, std::vector<double> mean_reduction) {
                for (int workload_idx = r.begin(); workload_idx < r.end();
                     workload_idx++) {
                    if (correspondence_indices[workload_idx] != -1) {
                        int64_t target_idx =
                                3 * correspondence_indices[workload_idx];
                        mean_reduction[0] +=
                                source_points_ptr[3 * workload_idx];
                        mean_reduction[1] +=
                                source_points_ptr[3 * workload_idx + 1];
                        mean_reduction[2] +=
                                source_points_ptr[3 * workload_idx + 2];

                        mean_reduction[3] += target_points_ptr[target_idx];
                        mean_reduction[4] += target_points_ptr[target_idx + 1];
                        mean_reduction[5] += target_points_ptr[target_idx + 2];

                        mean_reduction[6] += 1;
                    }
                }
                return mean_reduction;
            },
            // TBB: Defining reduction operation.
            [&](std::vector<double> a, std::vector<double> b) {
                std::vector<double> result(7);
                for (int j = 0; j < 7; j++) {
>>>>>>> 745bc82f
                    result[j] = a[j] + b[j];
                }
                return result;
            });

<<<<<<< HEAD
#pragma omp parallel for schedule(static)
    for (int i = 0; i < 29; i++) {
        global_sum[i] = A_1x29[i];
    }
}

void ComputePoseColoredICPCPU(const core::Tensor &source_points,
                              const core::Tensor &source_colors,
                              const core::Tensor &target_points,
                              const core::Tensor &target_normals,
                              const core::Tensor &target_colors,
                              const core::Tensor &target_color_gradients,
                              const core::Tensor &correspondence_indices,
                              core::Tensor &pose,
                              float &residual,
                              int &inlier_count,
                              const core::Dtype &dtype,
                              const core::Device &device,
                              const registration::RobustKernel &kernel,
                              const float &lambda_geometric) {
    int n = source_points.GetLength();

    core::Tensor global_sum = core::Tensor::Zeros({29}, dtype, device);
    DISPATCH_FLOAT_DTYPE_TO_TEMPLATE(dtype, [&]() {
        scalar_t sqrt_lambda_geometric =
                static_cast<scalar_t>(sqrt(lambda_geometric));
        scalar_t sqrt_lambda_photometric =
                static_cast<scalar_t>(sqrt(1.0 - lambda_geometric));
        DISPATCH_ROBUST_KERNEL_FUNCTION(
                kernel.type_, scalar_t, kernel.scaling_parameter_,
                kernel.shape_parameter_, [&]() {
                    kernel::ComputePoseColoredICPKernelCPU(
                            source_points.GetDataPtr<scalar_t>(),
                            source_colors.GetDataPtr<scalar_t>(),
                            target_points.GetDataPtr<scalar_t>(),
                            target_normals.GetDataPtr<scalar_t>(),
                            target_colors.GetDataPtr<scalar_t>(),
                            target_color_gradients.GetDataPtr<scalar_t>(),
                            correspondence_indices.GetDataPtr<int64_t>(),
                            sqrt_lambda_geometric, sqrt_lambda_photometric, n,
                            global_sum.GetDataPtr<scalar_t>(), func_t);
                });
    });
    DecodeAndSolve6x6(global_sum, pose, residual, inlier_count);
}

template <typename scalar_t>
static void Get3x3SxyLinearSystem(const scalar_t *source_points_ptr,
                                  const scalar_t *target_points_ptr,
                                  const int64_t *correspondence_indices,
                                  const int &n,
                                  const core::Dtype &dtype,
                                  const core::Device &device,
                                  core::Tensor &Sxy,
                                  core::Tensor &mean_t,
                                  core::Tensor &mean_s,
                                  int &inlier_count) {
    // Calculating mean_s and mean_t, which are mean(x, y, z) of source and
    // target points respectively.
    std::vector<double> mean_1x7(7, 0.0);
    // Identity element for running_total reduction variable: zeros_6.
    std::vector<double> zeros_7(7, 0.0);

    mean_1x7 = tbb::parallel_reduce(
            tbb::blocked_range<int>(0, n), zeros_7,
            [&](tbb::blocked_range<int> r, std::vector<double> mean_reduction) {
                for (int workload_idx = r.begin(); workload_idx < r.end();
                     workload_idx++) {
                    if (correspondence_indices[workload_idx] != -1) {
                        int64_t target_idx =
                                3 * correspondence_indices[workload_idx];
                        mean_reduction[0] +=
                                source_points_ptr[3 * workload_idx];
                        mean_reduction[1] +=
                                source_points_ptr[3 * workload_idx + 1];
                        mean_reduction[2] +=
                                source_points_ptr[3 * workload_idx + 2];

                        mean_reduction[3] += target_points_ptr[target_idx];
                        mean_reduction[4] += target_points_ptr[target_idx + 1];
                        mean_reduction[5] += target_points_ptr[target_idx + 2];

                        mean_reduction[6] += 1;
                    }
                }
                return mean_reduction;
            },
            // TBB: Defining reduction operation.
            [&](std::vector<double> a, std::vector<double> b) {
                std::vector<double> result(7);
                for (int j = 0; j < 7; j++) {
                    result[j] = a[j] + b[j];
                }
                return result;
            });

=======
>>>>>>> 745bc82f
    for (int i = 0; i < 6; i++) {
        mean_1x7[i] = mean_1x7[i] / mean_1x7[6];
    }

    // Calculating the Sxy for SVD.
    std::vector<double> sxy_1x9(9, 0.0);
    // Identity element for running total reduction variable: zeros_9.
    std::vector<double> zeros_9(9, 0.0);

    sxy_1x9 = tbb::parallel_reduce(
            tbb::blocked_range<int>(0, n), zeros_9,
            [&](tbb::blocked_range<int> r,
                std::vector<double> sxy_1x9_reduction) {
                for (int workload_idx = r.begin(); workload_idx < r.end();
                     workload_idx++) {
                    if (correspondence_indices[workload_idx] != -1) {
                        for (int i = 0; i < 9; i++) {
                            const int row = i % 3;
                            const int col = i / 3;
                            const int source_idx = 3 * workload_idx + row;
                            const int target_idx =
                                    3 * correspondence_indices[workload_idx] +
                                    col;
                            sxy_1x9_reduction[i] +=
                                    (source_points_ptr[source_idx] -
                                     mean_1x7[row]) *
                                    (target_points_ptr[target_idx] -
                                     mean_1x7[3 + col]);
                        }
                    }
                }
                return sxy_1x9_reduction;
            },
            // TBB: Defining reduction operation.
            [&](std::vector<double> a, std::vector<double> b) {
                std::vector<double> result(9);
                for (int j = 0; j < 9; j++) {
                    result[j] = a[j] + b[j];
                }
                return result;
            });

    mean_s = core::Tensor::Empty({1, 3}, dtype, device);
    scalar_t *mean_s_ptr = mean_s.GetDataPtr<scalar_t>();

    mean_t = core::Tensor::Empty({1, 3}, dtype, device);
    scalar_t *mean_t_ptr = mean_t.GetDataPtr<scalar_t>();

    Sxy = core::Tensor::Empty({3, 3}, dtype, device);
    scalar_t *sxy_ptr = Sxy.GetDataPtr<scalar_t>();

    // Getting Tensor Sxy {3,3}, mean_s {3,1} and mean_t {3} from temporary
    // reduction variables. The shapes of mean_s and mean_t are such, because it
    // will be required in equation:
    // t = mean_s - R.Matmul(mean_t.T()).Reshape({-1}).
    for (int i = 0, j = 0; j < 3; j++) {
        for (int k = 0; k < 3; k++) {
            sxy_ptr[j * 3 + k] = sxy_1x9[i++] / mean_1x7[6];
        }
        mean_s_ptr[j] = mean_1x7[j];
        mean_t_ptr[j] = mean_1x7[j + 3];
    }

    inlier_count = static_cast<int64_t>(mean_1x7[6]);
}

void ComputeRtPointToPointCPU(const core::Tensor &source_points,
                              const core::Tensor &target_points,
                              const core::Tensor &corres,
                              core::Tensor &R,
                              core::Tensor &t,
                              int &inlier_count,
                              const core::Dtype &dtype,
                              const core::Device &device) {
    core::Tensor Sxy, mean_t, mean_s;

    DISPATCH_FLOAT_DTYPE_TO_TEMPLATE(dtype, [&]() {
        const scalar_t *source_points_ptr =
                source_points.GetDataPtr<scalar_t>();
        const scalar_t *target_points_ptr =
                target_points.GetDataPtr<scalar_t>();
        const int64_t *correspondence_indices = corres.GetDataPtr<int64_t>();

        int n = source_points.GetLength();

        Get3x3SxyLinearSystem(source_points_ptr, target_points_ptr,
                              correspondence_indices, n, dtype, device, Sxy,
                              mean_t, mean_s, inlier_count);
    });

    core::Tensor U, D, VT;
    std::tie(U, D, VT) = Sxy.SVD();
    core::Tensor S = core::Tensor::Eye(3, dtype, device);
    if (U.Det() * (VT.T()).Det() < 0) {
        S[-1][-1] = -1;
    }

    R = U.Matmul(S.Matmul(VT));
    t = (mean_t.Reshape({-1}) - R.Matmul(mean_s.T()).Reshape({-1})).To(dtype);
}

}  // namespace kernel
}  // namespace pipelines
}  // namespace t
}  // namespace open3d<|MERGE_RESOLUTION|>--- conflicted
+++ resolved
@@ -3,11 +3,7 @@
 // ----------------------------------------------------------------------------
 // The MIT License (MIT)
 //
-<<<<<<< HEAD
-// Copyright (c) 2021 www.open3d.org
-=======
 // Copyright (c) 2018-2021 www.open3d.org
->>>>>>> 745bc82f
 //
 // Permission is hereby granted, free of charge, to any person obtaining a copy
 // of this software and associated documentation files (the "Software"), to deal
@@ -66,7 +62,6 @@
     std::vector<scalar_t> zeros_29(29, 0.0);
     A_1x29 = tbb::parallel_reduce(
             tbb::blocked_range<int>(0, n), zeros_29,
-<<<<<<< HEAD
             [&](tbb::blocked_range<int> r, std::vector<scalar_t> A) {
                 for (int workload_idx = r.begin(); workload_idx < r.end();
                      workload_idx++) {
@@ -76,17 +71,6 @@
     for (int workload_idx = 0; workload_idx < n; workload_idx++) {
 #endif
                     scalar_t J_ij[6] = {0};
-=======
-            [&](tbb::blocked_range<int> r, std::vector<scalar_t> A_reduction) {
-                for (int workload_idx = r.begin(); workload_idx < r.end();
-                     workload_idx++) {
-#else
-    scalar_t *A_reduction = A_1x29.data();
-#pragma omp parallel for reduction(+ : A_reduction[:29]) schedule(static)
-    for (int workload_idx = 0; workload_idx < n; workload_idx++) {
-#endif
-                    scalar_t J_ij[6];
->>>>>>> 745bc82f
                     scalar_t r = 0;
 
                     bool valid = kernel::GetJacobianPointToPlane<scalar_t>(
@@ -98,7 +82,6 @@
                     scalar_t w = op(r);
 
                     if (valid) {
-<<<<<<< HEAD
                         A[0] += J_ij[0] * w * J_ij[0];
                         A[1] += J_ij[1] * w * J_ij[0];
                         A[2] += J_ij[1] * w * J_ij[1];
@@ -130,39 +113,6 @@
 
                         A[27] += r * r;
                         A[28] += 1;
-=======
-                        A_reduction[0] += J_ij[0] * w * J_ij[0];
-                        A_reduction[1] += J_ij[1] * w * J_ij[0];
-                        A_reduction[2] += J_ij[1] * w * J_ij[1];
-                        A_reduction[3] += J_ij[2] * w * J_ij[0];
-                        A_reduction[4] += J_ij[2] * w * J_ij[1];
-                        A_reduction[5] += J_ij[2] * w * J_ij[2];
-                        A_reduction[6] += J_ij[3] * w * J_ij[0];
-                        A_reduction[7] += J_ij[3] * w * J_ij[1];
-                        A_reduction[8] += J_ij[3] * w * J_ij[2];
-                        A_reduction[9] += J_ij[3] * w * J_ij[3];
-                        A_reduction[10] += J_ij[4] * w * J_ij[0];
-                        A_reduction[11] += J_ij[4] * w * J_ij[1];
-                        A_reduction[12] += J_ij[4] * w * J_ij[2];
-                        A_reduction[13] += J_ij[4] * w * J_ij[3];
-                        A_reduction[14] += J_ij[4] * w * J_ij[4];
-                        A_reduction[15] += J_ij[5] * w * J_ij[0];
-                        A_reduction[16] += J_ij[5] * w * J_ij[1];
-                        A_reduction[17] += J_ij[5] * w * J_ij[2];
-                        A_reduction[18] += J_ij[5] * w * J_ij[3];
-                        A_reduction[19] += J_ij[5] * w * J_ij[4];
-                        A_reduction[20] += J_ij[5] * w * J_ij[5];
-
-                        A_reduction[21] += J_ij[0] * w * r;
-                        A_reduction[22] += J_ij[1] * w * r;
-                        A_reduction[23] += J_ij[2] * w * r;
-                        A_reduction[24] += J_ij[3] * w * r;
-                        A_reduction[26] += J_ij[5] * w * r;
-                        A_reduction[25] += J_ij[4] * w * r;
-
-                        A_reduction[27] += r * r;
-                        A_reduction[28] += 1;
->>>>>>> 745bc82f
                     }
                 }
 #ifdef _WIN32
@@ -183,7 +133,6 @@
         global_sum[i] = A_1x29[i];
     }
 }
-<<<<<<< HEAD
 
 void ComputePosePointToPlaneCPU(const core::Tensor &source_points,
                                 const core::Tensor &target_points,
@@ -200,26 +149,6 @@
     core::Tensor global_sum = core::Tensor::Zeros({29}, dtype, device);
 
     DISPATCH_FLOAT_DTYPE_TO_TEMPLATE(dtype, [&]() {
-=======
-
-void ComputePosePointToPlaneCPU(const core::Tensor &source_points,
-                                const core::Tensor &target_points,
-                                const core::Tensor &target_normals,
-                                const core::Tensor &correspondence_indices,
-                                core::Tensor &pose,
-                                float &residual,
-                                int &inlier_count,
-                                const core::Dtype &dtype,
-                                const core::Device &device,
-                                const registration::RobustKernel &kernel) {
-    int n = source_points.GetLength();
-
-    core::Tensor global_sum = core::Tensor::Zeros({29}, dtype, device);
-
-    DISPATCH_FLOAT_DTYPE_TO_TEMPLATE(dtype, [&]() {
-        scalar_t *global_sum_ptr = global_sum.GetDataPtr<scalar_t>();
-
->>>>>>> 745bc82f
         DISPATCH_ROBUST_KERNEL_FUNCTION(
                 kernel.type_, scalar_t, kernel.scaling_parameter_,
                 kernel.shape_parameter_, [&]() {
@@ -228,18 +157,13 @@
                             target_points.GetDataPtr<scalar_t>(),
                             target_normals.GetDataPtr<scalar_t>(),
                             correspondence_indices.GetDataPtr<int64_t>(), n,
-<<<<<<< HEAD
                             global_sum.GetDataPtr<scalar_t>(), func_t);
-=======
-                            global_sum_ptr, func_t);
->>>>>>> 745bc82f
                 });
     });
 
     DecodeAndSolve6x6(global_sum, pose, residual, inlier_count);
 }
 
-<<<<<<< HEAD
 template <typename scalar_t, typename funct_t>
 static void ComputePoseColoredICPKernelCPU(
         const scalar_t *source_points_ptr,
@@ -327,59 +251,12 @@
             [&](std::vector<scalar_t> a, std::vector<scalar_t> b) {
                 std::vector<scalar_t> result(29);
                 for (int j = 0; j < 29; j++) {
-=======
-template <typename scalar_t>
-static void Get3x3SxyLinearSystem(const scalar_t *source_points_ptr,
-                                  const scalar_t *target_points_ptr,
-                                  const int64_t *correspondence_indices,
-                                  const int &n,
-                                  const core::Dtype &dtype,
-                                  const core::Device &device,
-                                  core::Tensor &Sxy,
-                                  core::Tensor &mean_t,
-                                  core::Tensor &mean_s,
-                                  int &inlier_count) {
-    // Calculating mean_s and mean_t, which are mean(x, y, z) of source and
-    // target points respectively.
-    std::vector<double> mean_1x7(7, 0.0);
-    // Identity element for running_total reduction variable: zeros_6.
-    std::vector<double> zeros_7(7, 0.0);
-
-    mean_1x7 = tbb::parallel_reduce(
-            tbb::blocked_range<int>(0, n), zeros_7,
-            [&](tbb::blocked_range<int> r, std::vector<double> mean_reduction) {
-                for (int workload_idx = r.begin(); workload_idx < r.end();
-                     workload_idx++) {
-                    if (correspondence_indices[workload_idx] != -1) {
-                        int64_t target_idx =
-                                3 * correspondence_indices[workload_idx];
-                        mean_reduction[0] +=
-                                source_points_ptr[3 * workload_idx];
-                        mean_reduction[1] +=
-                                source_points_ptr[3 * workload_idx + 1];
-                        mean_reduction[2] +=
-                                source_points_ptr[3 * workload_idx + 2];
-
-                        mean_reduction[3] += target_points_ptr[target_idx];
-                        mean_reduction[4] += target_points_ptr[target_idx + 1];
-                        mean_reduction[5] += target_points_ptr[target_idx + 2];
-
-                        mean_reduction[6] += 1;
-                    }
-                }
-                return mean_reduction;
-            },
-            // TBB: Defining reduction operation.
-            [&](std::vector<double> a, std::vector<double> b) {
-                std::vector<double> result(7);
-                for (int j = 0; j < 7; j++) {
->>>>>>> 745bc82f
                     result[j] = a[j] + b[j];
                 }
                 return result;
             });
-
-<<<<<<< HEAD
+#endif
+
 #pragma omp parallel for schedule(static)
     for (int i = 0; i < 29; i++) {
         global_sum[i] = A_1x29[i];
@@ -476,8 +353,6 @@
                 return result;
             });
 
-=======
->>>>>>> 745bc82f
     for (int i = 0; i < 6; i++) {
         mean_1x7[i] = mean_1x7[i] / mean_1x7[6];
     }
