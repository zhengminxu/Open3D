// ----------------------------------------------------------------------------
// -                        Open3D: www.open3d.org                            -
// ----------------------------------------------------------------------------
// The MIT License (MIT)
//
// Copyright (c) 2018 www.open3d.org
//
// Permission is hereby granted, free of charge, to any person obtaining a copy
// of this software and associated documentation files (the "Software"), to deal
// in the Software without restriction, including without limitation the rights
// to use, copy, modify, merge, publish, distribute, sublicense, and/or sell
// copies of the Software, and to permit persons to whom the Software is
// furnished to do so, subject to the following conditions:
//
// The above copyright notice and this permission notice shall be included in
// all copies or substantial portions of the Software.
//
// THE SOFTWARE IS PROVIDED "AS IS", WITHOUT WARRANTY OF ANY KIND, EXPRESS OR
// IMPLIED, INCLUDING BUT NOT LIMITED TO THE WARRANTIES OF MERCHANTABILITY,
// FITNESS FOR A PARTICULAR PURPOSE AND NONINFRINGEMENT. IN NO EVENT SHALL THE
// AUTHORS OR COPYRIGHT HOLDERS BE LIABLE FOR ANY CLAIM, DAMAGES OR OTHER
// LIABILITY, WHETHER IN AN ACTION OF CONTRACT, TORT OR OTHERWISE, ARISING
// FROM, OUT OF OR IN CONNECTION WITH THE SOFTWARE OR THE USE OR OTHER DEALINGS
// IN THE SOFTWARE.
// ----------------------------------------------------------------------------

#include "open3d/t/pipelines/registration/Registration.h"

#include "open3d/core/Tensor.h"
#include "open3d/core/nns/NearestNeighborSearch.h"
#include "open3d/t/geometry/PointCloud.h"
#include "open3d/utility/Console.h"
#include "open3d/utility/Helper.h"

namespace open3d {
namespace t {
namespace pipelines {
namespace registration {

static RegistrationResult GetRegistrationResultAndCorrespondences(
        const geometry::PointCloud &source,
        const geometry::PointCloud &target,
        open3d::core::nns::NearestNeighborSearch &target_nns,
        double max_correspondence_distance,
        const core::Tensor &transformation) {
    core::Device device = source.GetDevice();
    core::Dtype dtype = source.GetPoints().GetDtype();

    target.GetPoints().AssertDtype(dtype);
    if (target.GetDevice() != device) {
        utility::LogError(
                "Target Pointcloud device {} != Source Pointcloud's device {}.",
                target.GetDevice().ToString(), device.ToString());
    }
    transformation.AssertShape({4, 4});

    core::Tensor transformation_host =
            transformation.To(core::Device("CPU:0"), core::Dtype::Float64);

    RegistrationResult result(transformation_host);
    if (max_correspondence_distance <= 0.0) {
        utility::LogError(
                "Max correspondence distance must be a positive value.");
    }

    bool check = target_nns.HybridIndex(max_correspondence_distance);
    if (!check) {
        utility::LogError("HybridSearch Index is not set.");
    }

<<<<<<< HEAD
    core::Tensor distances;
    std::tie(result.correspondences_, distances) = target_nns.HybridSearch(
            source.GetPoints(), max_correspondence_distance, 1);

    // Counting the numbers of non -1 values in the correspondence
    // tensor returned by NNS.
    double num_correspondences =
            static_cast<double>(result.correspondences_.Ne(-1)
                                        .To(core::Dtype::Int32)
                                        .Sum({0})
                                        .Item<int>());
=======
    core::Tensor distances, counts;
    std::tie(result.correspondence_set_.second, distances, counts) =
            target_nns.HybridSearch(source.GetPoints(),
                                    max_correspondence_distance, 1);

    core::Tensor valid = result.correspondence_set_.second.Ne(-1).Reshape({-1});
    // correpondence_set : (i, corres[i]).
    // source[i] and target[corres[i]] is a correspondence.
    result.correspondence_set_.first =
            core::Tensor::Arange(0, source.GetPoints().GetShape()[0], 1,
                                 core::Dtype::Int64, device)
                    .IndexGet({valid});
    // Only take valid indices.
    result.correspondence_set_.second =
            result.correspondence_set_.second.IndexGet({valid}).Reshape({-1});

    // Number of good correspondences (C).
    int num_correspondences = result.correspondence_set_.first.GetLength();
>>>>>>> 43de9a85

    // Reduction sum of "distances" for error.
    double squared_error =
            distances.Sum({0}).To(core::Dtype::Float64).Item<double>();

    result.fitness_ = num_correspondences /
                      static_cast<double>(source.GetPoints().GetLength());
    result.inlier_rmse_ = std::sqrt(squared_error / num_correspondences);

    return result;
}

RegistrationResult EvaluateRegistration(const geometry::PointCloud &source,
                                        const geometry::PointCloud &target,
                                        double max_correspondence_distance,
                                        const core::Tensor &transformation) {
    core::Device device = source.GetDevice();
    core::Dtype dtype = source.GetPoints().GetDtype();

    geometry::PointCloud source_transformed = source.Clone();
    source_transformed.Transform(transformation.To(device, dtype));

    open3d::core::nns::NearestNeighborSearch target_nns(target.GetPoints());

    return GetRegistrationResultAndCorrespondences(
            source_transformed, target, target_nns, max_correspondence_distance,
            transformation);
}

RegistrationResult RegistrationICP(const geometry::PointCloud &source,
                                   const geometry::PointCloud &target,
                                   double max_correspondence_distance,
                                   const core::Tensor &init_source_to_target,
                                   const TransformationEstimation &estimation,
                                   const ICPConvergenceCriteria &criteria) {
    return RegistrationMultiScaleICP(source, target, {-1}, {criteria},
                                     {max_correspondence_distance},
                                     init_source_to_target, estimation);
}

RegistrationResult RegistrationMultiScaleICP(
        const geometry::PointCloud &source,
        const geometry::PointCloud &target,
        const std::vector<double> &voxel_sizes,
        const std::vector<ICPConvergenceCriteria> &criterias,
        const std::vector<double> &max_correspondence_distances,
        const core::Tensor &init_source_to_target,
        const TransformationEstimation &estimation) {
    core::Device device = source.GetDevice();
    core::Dtype dtype = source.GetPoints().GetDtype();

    // ---- Asserts START -----------------------------------------------------
    init_source_to_target.AssertShape({4, 4});

    if (target.GetPoints().GetDtype() != dtype) {
        utility::LogError(
                "Target Pointcloud dtype {} != Source Pointcloud's dtype {}.",
                target.GetPoints().GetDtype().ToString(), dtype.ToString());
    }
    if (target.GetDevice() != device) {
        utility::LogError(
                "Target Pointcloud device {} != Source Pointcloud's device {}.",
                target.GetDevice().ToString(), device.ToString());
    }
    if (dtype == core::Dtype::Float64 &&
        device.GetType() == core::Device::DeviceType::CUDA) {
        utility::LogDebug("Use Float32 pointcloud for best performance.");
    }
    if (!(criterias.size() == voxel_sizes.size() &&
          criterias.size() == max_correspondence_distances.size())) {
        utility::LogError(
                " [RegistrationMultiScaleICP]: Size of criterias, voxel_size,"
                " max_correspondence_distances vectors must be same.");
    }
    if (estimation.GetTransformationEstimationType() ==
                TransformationEstimationType::PointToPlane &&
        (!target.HasPointNormals())) {
        utility::LogError(
                "TransformationEstimationPointToPlane require pre-computed "
                "normal vectors for target PointCloud.");
    }

    t::geometry::PointCloud target_local = target.Clone();
    int64_t num_iterations = int64_t(criterias.size());

    // ColoredICP requires pre-computed color_gradients for target points.
    if (estimation.GetTransformationEstimationType() ==
        TransformationEstimationType::ColoredICP) {
        if (!target.HasPointNormals()) {
            utility::LogError(
                    "ColoredICP requires target pointcloud to have normals.");
        }
        if (!target.HasPointColors()) {
            utility::LogError(
                    "ColoredICP requires target pointcloud to have colors.");
        }
        if (!source.HasPointColors()) {
            utility::LogError(
                    "ColoredICP requires source pointcloud to have colors.");
        }
        // Computing Color Gradients.
        if (!target.HasPointAttr("color_gradients")) {
            target_local.EstimateColorGradients(
                    max_correspondence_distances[num_iterations - 1] * 2.0, 30);
        }
    }

    if (max_correspondence_distances[0] <= 0.0) {
        utility::LogError(
                " Max correspondence distance must be greater than 0, but"
                " got {} in scale: {}.",
                max_correspondence_distances[0], 0);
    }

    for (int64_t i = 1; i < num_iterations; i++) {
        if (voxel_sizes[i] >= voxel_sizes[i - 1]) {
            utility::LogError(
                    " [MultiScaleICP] Voxel sizes must be in strictly "
                    "decreasing order.");
        }
        if (max_correspondence_distances[i] <= 0.0) {
            utility::LogError(
                    " Max correspondence distance must be greater than 0, but"
                    " got {} in scale: {}.",
                    max_correspondence_distances[i], i);
        }
    }
    // ---- Asserts END -------------------------------------------------------

    // ---- Creating pointcloud pyramid START ---------------------------------
    std::vector<t::geometry::PointCloud> source_down_pyramid(num_iterations);
    std::vector<t::geometry::PointCloud> target_down_pyramid(num_iterations);

    if (voxel_sizes[num_iterations - 1] == -1) {
        source_down_pyramid[num_iterations - 1] = source.Clone();
        target_down_pyramid[num_iterations - 1] = target_local;
    } else {
        source_down_pyramid[num_iterations - 1] =
                source.Clone().VoxelDownSample(voxel_sizes[num_iterations - 1]);
        target_down_pyramid[num_iterations - 1] =
                target_local.VoxelDownSample(voxel_sizes[num_iterations - 1]);
    }

    for (int k = num_iterations - 2; k >= 0; k--) {
        source_down_pyramid[k] =
                source_down_pyramid[k + 1].VoxelDownSample(voxel_sizes[k]);
        target_down_pyramid[k] =
                target_down_pyramid[k + 1].VoxelDownSample(voxel_sizes[k]);
    }
    // ---- Creating pointcloud pyramid END ------------------------------------

    // Transformation tensor is always of shape {4,4}, type Float64 on CPU:0.
    core::Tensor transformation = init_source_to_target.To(
            core::Device("CPU:0"), core::Dtype::Float64);
    RegistrationResult result(transformation);
    int inlier_count = 0;
    double prev_fitness = 0;
    double prev_inlier_rmse = 0;

    // ---- Iterating over different resolution scale START -------------------
    for (int64_t i = 0; i < num_iterations; i++) {
        source_down_pyramid[i].Transform(transformation.To(device, dtype));
        core::nns::NearestNeighborSearch target_nns(
                target_down_pyramid[i].GetPoints());
        bool check = target_nns.HybridIndex(max_correspondence_distances[i]);
        if (!check) {
            utility::LogError(
                    "NearestNeighborSearch::HybridSearch: Index is not set.");
        }

        // ---- ICP iterations START ------------------------------------------
        for (int j = 0; j < criterias[i].max_iteration_; j++) {
            core::Tensor distances;
            std::tie(result.correspondences_, distances) =
                    target_nns.HybridSearch(source_down_pyramid[i].GetPoints(),
                                            max_correspondence_distances[i], 1);

            // ComputeTransformation returns transformation tensor.
            core::Tensor update =
                    estimation
                            .ComputeTransformation(source_down_pyramid[i],
                                                   target_down_pyramid[i],
                                                   result.correspondences_,
                                                   inlier_count)
                            .To(core::Dtype::Float64);

            // Multiply the transform to the cumulative transformation (update).
            transformation = update.Matmul(transformation);

            // Apply the transform on source pointcloud.
            source_down_pyramid[i].Transform(update.To(device, dtype));

            // Reduction sum of "distances" for error.
            double squared_error =
                    distances.Sum({0}).To(core::Dtype::Float64).Item<double>();

            result.fitness_ =
                    static_cast<double>(inlier_count) /
                    static_cast<double>(source.GetPoints().GetLength());
            result.inlier_rmse_ = std::sqrt(squared_error /
                                            static_cast<double>(inlier_count));

            utility::LogDebug(
                    " ICP Scale #{:d} Iteration #{:d}: Fitness {:.4f}, RMSE "
                    "{:.4f}",
                    i + 1, j, result.fitness_, result.inlier_rmse_);

            // ICPConvergenceCriteria, to terminate iteration.
            if (j != 0 &&
                std::abs(prev_fitness - result.fitness_) <
                        criterias[i].relative_fitness_ &&
                std::abs(prev_inlier_rmse - result.inlier_rmse_) <
                        criterias[i].relative_rmse_) {
                break;
            }

            prev_fitness = result.fitness_;
            prev_inlier_rmse = result.inlier_rmse_;
        }
        // ---- ICP iterations END --------------------------------------------

        // To calculate final `fitness` and `inlier_rmse` for the current
        // `transformation` stored in `result`.
        if (i == num_iterations - 1) {
            result = GetRegistrationResultAndCorrespondences(
                    source_down_pyramid[i], target_down_pyramid[i], target_nns,
                    max_correspondence_distances[i], transformation);
        }
    }
    // ---- Iterating over different resolution scale END ---------------------

    return result;
}

}  // namespace registration
}  // namespace pipelines
}  // namespace t
}  // namespace open3d<|MERGE_RESOLUTION|>--- conflicted
+++ resolved
@@ -68,10 +68,10 @@
         utility::LogError("HybridSearch Index is not set.");
     }
 
-<<<<<<< HEAD
-    core::Tensor distances;
-    std::tie(result.correspondences_, distances) = target_nns.HybridSearch(
-            source.GetPoints(), max_correspondence_distance, 1);
+    core::Tensor distances, counts;
+    std::tie(result.correspondences_, distances, counts) =
+            target_nns.HybridSearch(source.GetPoints(),
+                                    max_correspondence_distance, 1);
 
     // Counting the numbers of non -1 values in the correspondence
     // tensor returned by NNS.
@@ -80,26 +80,6 @@
                                         .To(core::Dtype::Int32)
                                         .Sum({0})
                                         .Item<int>());
-=======
-    core::Tensor distances, counts;
-    std::tie(result.correspondence_set_.second, distances, counts) =
-            target_nns.HybridSearch(source.GetPoints(),
-                                    max_correspondence_distance, 1);
-
-    core::Tensor valid = result.correspondence_set_.second.Ne(-1).Reshape({-1});
-    // correpondence_set : (i, corres[i]).
-    // source[i] and target[corres[i]] is a correspondence.
-    result.correspondence_set_.first =
-            core::Tensor::Arange(0, source.GetPoints().GetShape()[0], 1,
-                                 core::Dtype::Int64, device)
-                    .IndexGet({valid});
-    // Only take valid indices.
-    result.correspondence_set_.second =
-            result.correspondence_set_.second.IndexGet({valid}).Reshape({-1});
-
-    // Number of good correspondences (C).
-    int num_correspondences = result.correspondence_set_.first.GetLength();
->>>>>>> 43de9a85
 
     // Reduction sum of "distances" for error.
     double squared_error =
@@ -272,8 +252,8 @@
 
         // ---- ICP iterations START ------------------------------------------
         for (int j = 0; j < criterias[i].max_iteration_; j++) {
-            core::Tensor distances;
-            std::tie(result.correspondences_, distances) =
+            core::Tensor distances, count;
+            std::tie(result.correspondences_, distances, count) =
                     target_nns.HybridSearch(source_down_pyramid[i].GetPoints(),
                                             max_correspondence_distances[i], 1);
 
