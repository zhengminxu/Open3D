--- conflicted
+++ resolved
@@ -94,15 +94,13 @@
         return points_.size() > 0 && colors_.size() == points_.size();
     }
 
-<<<<<<< HEAD
     /// Returns 'true' if the point cloud contains per-point covariance matrix.
     bool HasCovariances() const {
         return !points_.empty() && covariances_.size() == points_.size();
-=======
+    }
     /// Returns `true` if the point cloud contains point colors.
     bool HasColorGradients() const {
         return points_.size() > 0 && color_gradients_.size() == points_.size();
->>>>>>> fcab7cbc
     }
 
     /// Normalize point normals to length 1.
@@ -417,13 +415,10 @@
     std::vector<Eigen::Vector3d> normals_;
     /// RGB colors of points.
     std::vector<Eigen::Vector3d> colors_;
-<<<<<<< HEAD
     /// Covariance Matrix for each point
     std::vector<Eigen::Matrix3d> covariances_;
-=======
     /// Color gradients of points, required for Colored Registration.
     std::vector<Eigen::Vector3d> color_gradients_;
->>>>>>> fcab7cbc
 };
 
 }  // namespace geometry
