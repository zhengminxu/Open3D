// ----------------------------------------------------------------------------
// -                        Open3D: www.open3d.org                            -
// ----------------------------------------------------------------------------
// The MIT License (MIT)
//
// Copyright (c) 2018 www.open3d.org
//
// Permission is hereby granted, free of charge, to any person obtaining a copy
// of this software and associated documentation files (the "Software"), to deal
// in the Software without restriction, including without limitation the rights
// to use, copy, modify, merge, publish, distribute, sublicense, and/or sell
// copies of the Software, and to permit persons to whom the Software is
// furnished to do so, subject to the following conditions:
//
// The above copyright notice and this permission notice shall be included in
// all copies or substantial portions of the Software.
//
// THE SOFTWARE IS PROVIDED "AS IS", WITHOUT WARRANTY OF ANY KIND, EXPRESS OR
// IMPLIED, INCLUDING BUT NOT LIMITED TO THE WARRANTIES OF MERCHANTABILITY,
// FITNESS FOR A PARTICULAR PURPOSE AND NONINFRINGEMENT. IN NO EVENT SHALL THE
// AUTHORS OR COPYRIGHT HOLDERS BE LIABLE FOR ANY CLAIM, DAMAGES OR OTHER
// LIABILITY, WHETHER IN AN ACTION OF CONTRACT, TORT OR OTHERWISE, ARISING
// FROM, OUT OF OR IN CONNECTION WITH THE SOFTWARE OR THE USE OR OTHER DEALINGS
// IN THE SOFTWARE.
// ----------------------------------------------------------------------------

#include "open3d/visualization/gui/Window.h"

#include <imgui.h>
#include <imgui_internal.h>  // so we can examine the current context

#include <algorithm>
#include <cmath>
#include <memory>
#include <queue>
#include <unordered_map>
#include <vector>

#include "open3d/utility/Console.h"
#include "open3d/visualization/gui/Application.h"
#include "open3d/visualization/gui/Button.h"
#include "open3d/visualization/gui/Dialog.h"
#include "open3d/visualization/gui/ImguiFilamentBridge.h"
#include "open3d/visualization/gui/Label.h"
#include "open3d/visualization/gui/Layout.h"
#include "open3d/visualization/gui/Menu.h"
#include "open3d/visualization/gui/SceneWidget.h"
#include "open3d/visualization/gui/Theme.h"
#include "open3d/visualization/gui/Util.h"
#include "open3d/visualization/gui/Widget.h"
#include "open3d/visualization/gui/WindowSystem.h"
#include "open3d/visualization/rendering/filament/FilamentRenderer.h"

// ----------------------------------------------------------------------------
namespace open3d {
namespace visualization {
namespace gui {

namespace {

static constexpr int CENTERED_X = -10000;
static constexpr int CENTERED_Y = -10000;
static constexpr int AUTOSIZE_WIDTH = 0;
static constexpr int AUTOSIZE_HEIGHT = 0;

<<<<<<< HEAD
=======
static constexpr int FALLBACK_MONITOR_WIDTH = 1024;
static constexpr int FALLBACK_MONITOR_HEIGHT = 768;

static constexpr double DOUBLE_CLICK_TIME = 0.300;  // 300 ms is a typical value

>>>>>>> 2b004eb0
// Assumes the correct ImGuiContext is current
void UpdateImGuiForScaling(float new_scaling) {
    ImGuiStyle& style = ImGui::GetStyle();
    // FrameBorderSize is not adjusted (we want minimal borders)
    style.FrameRounding *= new_scaling;
}

void ChangeAllRenderQuality(
        SceneWidget::Quality quality,
        const std::vector<std::shared_ptr<Widget>>& children) {
    for (auto child : children) {
        auto sw = std::dynamic_pointer_cast<SceneWidget>(child);
        if (sw) {
            sw->SetRenderQuality(quality);
        } else {
            if (child->GetChildren().size() > 0) {
                ChangeAllRenderQuality(quality, child->GetChildren());
            }
        }
    }
}

}  // namespace

const int Window::FLAG_HIDDEN = (1 << 0);
const int Window::FLAG_TOPMOST = (1 << 1);

struct Window::Impl {
    WindowSystem::OSWindow window_ = nullptr;
    std::string title_;  // there is no glfwGetWindowTitle()...
    std::unordered_map<Menu::ItemId, std::function<void()>> menu_callbacks_;
    std::function<bool(void)> on_tick_event_;
    std::function<bool(void)> on_close_;
    // We need these for mouse moves and wheel events.
    // The only source of ground truth is button events, so the rest of
    // the time we monitor key up/down events.
    int mouse_mods_ = 0;  // ORed KeyModifiers
    double last_render_time_ = 0.0;
    double last_button_down_time_ = 0.0;  // we have to compute double-click
    MouseButton last_button_down_ = MouseButton::NONE;

    Theme theme_;  // so that the font size can be different based on scaling
    visualization::rendering::FilamentRenderer* renderer_;
    struct {
        std::unique_ptr<ImguiFilamentBridge> imgui_bridge;
        ImGuiContext* context = nullptr;
        ImFont* system_font = nullptr;  // reference; owned by imguiContext
        float scaling = 1.0;
    } imgui_;
    std::vector<std::shared_ptr<Widget>> children_;

    // Active dialog is owned here. It is not put in the children because
    // we are going to add it and take it out during draw (since that's
    // how an immediate mode GUI works) and that involves changing the
    // children while iterating over it. Also, conceptually it is not a
    // child, it is a child window, and needs to be on top, which we cannot
    // guarantee if it is a child widget.
    std::shared_ptr<Dialog> active_dialog_;

    std::queue<std::function<void()>> deferred_until_before_draw_;
    std::queue<std::function<void()>> deferred_until_draw_;
    Widget* mouse_grabber_widget_ = nullptr;  // only if not ImGUI widget
    Widget* focus_widget_ =
            nullptr;  // only used if ImGUI isn't taking keystrokes
    bool wants_auto_size_ = false;
    bool wants_auto_center_ = false;
    bool needs_layout_ = true;
    bool needs_redraw_ = true;  // set by PostRedraw to defer if already drawing
    bool is_resizing_ = false;
    bool is_drawing_ = false;
};

Window::Window(const std::string& title, int flags /*= 0*/)
    : Window(title, CENTERED_X, CENTERED_Y, AUTOSIZE_WIDTH, AUTOSIZE_HEIGHT) {}

Window::Window(const std::string& title,
               int width,
               int height,
               int flags /*= 0*/)
    : Window(title, CENTERED_X, CENTERED_Y, width, height) {}

Window::Window(const std::string& title,
               int x,
               int y,
               int width,
               int height,
               int flags /*= 0*/)
    : impl_(new Window::Impl()) {
    impl_->wants_auto_center_ = (x == CENTERED_X || y == CENTERED_Y);
    impl_->wants_auto_size_ =
            (width == AUTOSIZE_WIDTH || height == AUTOSIZE_HEIGHT);

    bool visible = (!(flags & FLAG_HIDDEN) &&
                    (impl_->wants_auto_size_ || impl_->wants_auto_center_));
    int ws_flags = 0;
    if (!visible) {
        ws_flags |= WindowSystem::FLAG_HIDDEN;
    }
    if (flags & FLAG_TOPMOST) {
        ws_flags |= WindowSystem::FLAG_TOPMOST;
    }

    int initial_width = std::max(10, width);
    int initial_height = std::max(10, height);
    auto& ws = Application::GetInstance().GetWindowSystem();
    impl_->window_ = ws.CreateWindow(this, initial_width, initial_height,
                                     title.c_str(), ws_flags);
    impl_->title_ = title;

    if (x != CENTERED_X || y != CENTERED_Y) {
        ws.SetWindowPos(impl_->window_, x, y);
    }

    auto& theme = impl_->theme_;  // shorter alias
    impl_->imgui_.context = ImGui::CreateContext();
    auto oldContext = MakeDrawContextCurrent();

    // ImGUI creates a bitmap atlas from a font, so we need to have the correct
    // size when we create it, because we can't change the bitmap without
    // reloading the whole thing (expensive).
    // Note that GetScaling() gets the pixel scaling. On macOS, coordinates are
    // specified in points, not device pixels. The conversion to device pixels
    // is the scaling factor. On Linux, there is no scaling of pixels (just
    // like in Open3D's GUI library), and glfwGetWindowContentScale() returns
    // the appropriate scale factor for text and icons and such.
    float scaling = ws.GetWindowScaleFactor(impl_->window_);
    impl_->theme_ = Application::GetInstance().GetTheme();
    impl_->theme_.font_size =
            int(std::round(impl_->theme_.font_size * scaling));
    impl_->theme_.default_margin =
            int(std::round(impl_->theme_.default_margin * scaling));
    impl_->theme_.default_layout_spacing =
            int(std::round(impl_->theme_.default_layout_spacing * scaling));

    ImGui::StyleColorsDark();
    ImGuiStyle& style = ImGui::GetStyle();
    style.WindowPadding = ImVec2(0, 0);
    style.WindowRounding = 0;
    style.WindowBorderSize = 0;
    style.FrameBorderSize = float(theme.border_width);
    style.FrameRounding = float(theme.border_radius);
    style.ChildRounding = float(theme.border_radius);
    style.Colors[ImGuiCol_WindowBg] = colorToImgui(theme.background_color);
    style.Colors[ImGuiCol_Text] = colorToImgui(theme.text_color);
    style.Colors[ImGuiCol_Border] = colorToImgui(theme.border_color);
    style.Colors[ImGuiCol_Button] = colorToImgui(theme.button_color);
    style.Colors[ImGuiCol_ButtonHovered] =
            colorToImgui(theme.button_hover_color);
    style.Colors[ImGuiCol_ButtonActive] =
            colorToImgui(theme.button_active_color);
    style.Colors[ImGuiCol_CheckMark] = colorToImgui(theme.checkbox_check_color);
    style.Colors[ImGuiCol_FrameBg] =
            colorToImgui(theme.combobox_background_color);
    style.Colors[ImGuiCol_FrameBgHovered] =
            colorToImgui(theme.combobox_hover_color);
    style.Colors[ImGuiCol_FrameBgActive] =
            style.Colors[ImGuiCol_FrameBgHovered];
    style.Colors[ImGuiCol_SliderGrab] = colorToImgui(theme.slider_grab_color);
    style.Colors[ImGuiCol_SliderGrabActive] =
            colorToImgui(theme.slider_grab_color);
    style.Colors[ImGuiCol_Tab] = colorToImgui(theme.tab_inactive_color);
    style.Colors[ImGuiCol_TabHovered] = colorToImgui(theme.tab_hover_color);
    style.Colors[ImGuiCol_TabActive] = colorToImgui(theme.tab_active_color);

    ImGuiIO& io = ImGui::GetIO();
    io.IniFilename = nullptr;
#ifdef WIN32
    io.ImeWindowHandle = GetNativeDrawable();
#endif
    // ImGUI's io.KeysDown is indexed by our scan codes, and we fill out
    // io.KeyMap to map from our code to ImGui's code.
    io.KeyMap[ImGuiKey_Tab] = KEY_TAB;
    io.KeyMap[ImGuiKey_LeftArrow] = KEY_LEFT;
    io.KeyMap[ImGuiKey_RightArrow] = KEY_RIGHT;
    io.KeyMap[ImGuiKey_UpArrow] = KEY_UP;
    io.KeyMap[ImGuiKey_DownArrow] = KEY_DOWN;
    io.KeyMap[ImGuiKey_PageUp] = KEY_PAGEUP;
    io.KeyMap[ImGuiKey_PageDown] = KEY_PAGEDOWN;
    io.KeyMap[ImGuiKey_Home] = KEY_HOME;
    io.KeyMap[ImGuiKey_End] = KEY_END;
    io.KeyMap[ImGuiKey_Insert] = KEY_INSERT;
    io.KeyMap[ImGuiKey_Delete] = KEY_DELETE;
    io.KeyMap[ImGuiKey_Backspace] = KEY_BACKSPACE;
    io.KeyMap[ImGuiKey_Space] = ' ';
    io.KeyMap[ImGuiKey_Enter] = KEY_ENTER;
    io.KeyMap[ImGuiKey_Escape] = KEY_ESCAPE;
    io.KeyMap[ImGuiKey_A] = 'a';
    io.KeyMap[ImGuiKey_C] = 'c';
    io.KeyMap[ImGuiKey_V] = 'v';
    io.KeyMap[ImGuiKey_X] = 'x';
    io.KeyMap[ImGuiKey_Y] = 'y';
    io.KeyMap[ImGuiKey_Z] = 'z';
    /*    io.SetClipboardTextFn = [this](void*, const char* text) {
            glfwSetClipboardString(this->impl_->window, text);
        };
        io.GetClipboardTextFn = [this](void*) -> const char* {
            return glfwGetClipboardString(this->impl_->window);
        }; */
    io.ClipboardUserData = nullptr;

    // Restore the context, in case we are creating a window during a draw.
    // (This is quite likely, since ImGUI only handles things like button
    // presses during draw. A file open dialog is likely to create a window
    // after pressing "Open".)
    RestoreDrawContext(oldContext);

    CreateRenderer();
}

void Window::CreateRenderer() {
    // This is a delayed part of the constructor. See comment at end of ctor.
    auto old_context = MakeDrawContextCurrent();

    // On single-threaded platforms, Filament's OpenGL context must be current,
    // not GLFW's context, so create the renderer after the window.
    impl_->renderer_ =
            Application::GetInstance().GetWindowSystem().CreateRenderer(
                    impl_->window_);
    impl_->renderer_->SetClearColor({1.0f, 1.0f, 1.0f, 1.0f});

    impl_->imgui_.imgui_bridge =
            std::make_unique<ImguiFilamentBridge>(impl_->renderer_, GetSize());

    // If the given font path is invalid, ImGui will silently fall back to
    // proggy, which is a tiny "pixel art" texture that is compiled into the
    // library.
    auto& theme = GetTheme();
    if (!theme.font_path.empty()) {
        ImGuiIO& io = ImGui::GetIO();
        int en_fonts = 0;
        for (auto& custom : Application::GetInstance().GetUserFontInfo()) {
            if (custom.lang == "en") {
                impl_->imgui_.system_font = io.Fonts->AddFontFromFileTTF(
                        custom.path.c_str(), float(theme.font_size), NULL,
                        io.Fonts->GetGlyphRangesDefault());
                en_fonts += 1;
            }
        }
        if (en_fonts == 0) {
            impl_->imgui_.system_font = io.Fonts->AddFontFromFileTTF(
                    theme.font_path.c_str(), float(theme.font_size));
        }

        ImFontConfig config;
        config.MergeMode = true;
        for (auto& custom : Application::GetInstance().GetUserFontInfo()) {
            if (!custom.lang.empty()) {
                const ImWchar* range;
                if (custom.lang == "en") {
                    continue;  // added above, don't want to add cyrillic too
                } else if (custom.lang == "ja") {
                    range = io.Fonts->GetGlyphRangesJapanese();
                } else if (custom.lang == "ko") {
                    range = io.Fonts->GetGlyphRangesKorean();
                } else if (custom.lang == "th") {
                    range = io.Fonts->GetGlyphRangesThai();
                } else if (custom.lang == "vi") {
                    range = io.Fonts->GetGlyphRangesVietnamese();
                } else if (custom.lang == "zh") {
                    range = io.Fonts->GetGlyphRangesChineseSimplifiedCommon();
                } else if (custom.lang == "zh_all") {
                    range = io.Fonts->GetGlyphRangesChineseFull();
                } else {  // so many languages use Cyrillic it can be the
                          // default
                    range = io.Fonts->GetGlyphRangesCyrillic();
                }
                impl_->imgui_.system_font = io.Fonts->AddFontFromFileTTF(
                        custom.path.c_str(), float(theme.font_size), &config,
                        range);
            } else if (!custom.code_points.empty()) {
                ImVector<ImWchar> range;
                ImFontGlyphRangesBuilder builder;
                for (auto c : custom.code_points) {
                    builder.AddChar(c);
                }
                builder.BuildRanges(&range);
                impl_->imgui_.system_font = io.Fonts->AddFontFromFileTTF(
                        custom.path.c_str(), float(theme.font_size), &config,
                        range.Data);
            }
        }

        /*static*/ unsigned char* pixels;
        int textureW, textureH, bytesPerPx;
        io.Fonts->GetTexDataAsAlpha8(&pixels, &textureW, &textureH,
                                     &bytesPerPx);
        // Some fonts seem to result in 0x0 textures (maybe if the font does
        // not contain any of the code points?), which cause Filament to
        // panic. Handle this gracefully.
        if (textureW == 0 || textureH == 0) {
            utility::LogWarning(
                    "Got zero-byte font texture; ignoring custom fonts");
            io.Fonts->Clear();
            impl_->imgui_.system_font = io.Fonts->AddFontFromFileTTF(
                    theme.font_path.c_str(), float(theme.font_size));
            io.Fonts->GetTexDataAsAlpha8(&pixels, &textureW, &textureH,
                                         &bytesPerPx);
        }
        impl_->imgui_.imgui_bridge->CreateAtlasTextureAlpha8(
                pixels, textureW, textureH, bytesPerPx);
        ImGui::SetCurrentFont(impl_->imgui_.system_font);
    }

    RestoreDrawContext(old_context);
}

Window::~Window() {
    impl_->active_dialog_.reset();
    impl_->children_.clear();  // needs to happen before deleting renderer
    ImGui::SetCurrentContext(impl_->imgui_.context);
    ImGui::DestroyContext();
    delete impl_->renderer_;
    DestroyWindow();
}

void Window::DestroyWindow() {
    Application::GetInstance().GetWindowSystem().DestroyWindow(impl_->window_);
    // Ensure DestroyWindow() can be called multiple times, which will
    // happen if you call DestroyWindow() before the destructor.
    impl_->window_ = nullptr;
}

int Window::GetMouseMods() const { return impl_->mouse_mods_; }

const std::vector<std::shared_ptr<Widget>>& Window::GetChildren() const {
    return impl_->children_;
}

void* Window::MakeDrawContextCurrent() const {
    auto old_context = ImGui::GetCurrentContext();
    ImGui::SetCurrentContext(impl_->imgui_.context);
    return old_context;
}

void Window::RestoreDrawContext(void* oldContext) const {
    ImGui::SetCurrentContext((ImGuiContext*)oldContext);
}

const Theme& Window::GetTheme() const { return impl_->theme_; }

visualization::rendering::Renderer& Window::GetRenderer() const {
    return *impl_->renderer_;
}

Rect Window::GetOSFrame() const {
    auto& ws = Application::GetInstance().GetWindowSystem();
    auto pos = ws.GetWindowPos(impl_->window_);
    auto size = ws.GetWindowSize(impl_->window_);
    return Rect(pos.x, pos.y, size.width, size.height);
}

void Window::SetOSFrame(const Rect& r) {
    auto& ws = Application::GetInstance().GetWindowSystem();
    ws.SetWindowPos(impl_->window_, r.x, r.y);
    ws.SetWindowSize(impl_->window_, r.width, r.height);
}

const char* Window::GetTitle() const { return impl_->title_.c_str(); }

void Window::SetTitle(const char* title) {
    impl_->title_ = title;
    return Application::GetInstance().GetWindowSystem().SetWindowTitle(
            impl_->window_, title);
}

// Note: can only be called if the ImGUI context is current (that is,
//       after MakeDrawContextCurrent() has been called), otherwise
//       ImGUI won't be able to access the font.
Size Window::CalcPreferredSize() {
    // If we don't have any children--unlikely, but might happen when you're
    // experimenting and just create an empty window to see if you understand
    // how to config the library--return a non-zero size, since a size of (0, 0)
    // will end up with a crash.
    if (impl_->children_.empty()) {
        return Size(int(std::round(640.0f * impl_->imgui_.scaling)),
                    int(std::round(480.0f * impl_->imgui_.scaling)));
    }

    Rect bbox(0, 0, 0, 0);
    for (auto& child : impl_->children_) {
        auto pref = child->CalcPreferredSize(GetTheme());
        Rect r(child->GetFrame().x, child->GetFrame().y, pref.width,
               pref.height);
        bbox = bbox.UnionedWith(r);
    }

    // Note: we are doing (bbox.GetRight() - 0) NOT (bbox.GetRight() - bbox.x)
    //       (and likewise for height) because the origin of the window is
    //       (0, 0) and anything up/left is clipped.
    return Size(bbox.GetRight(), bbox.GetBottom());
}

void Window::SizeToFit() {
    // CalcPreferredSize() can only be called while the ImGUI context
    // is current, but we are probably calling this while setting up the
    // window.
    auto auto_size = [this]() { SetSize(CalcPreferredSize()); };
    impl_->deferred_until_draw_.push(auto_size);
}

void Window::SetSize(const Size& size) {
    // Make sure we do the resize outside of a draw, to avoid unsightly
    // errors if we happen to do this in the middle of a draw.
    auto resize = [this, size /*copy*/]() {
        auto scaling = this->impl_->imgui_.scaling;
        int width = int(std::round(float(size.width) / scaling));
        int height = int(std::round(float(size.height) / scaling));
        Application::GetInstance().GetWindowSystem().SetWindowSize(
                impl_->window_, width, height);
    };
    impl_->deferred_until_before_draw_.push(resize);
}

Size Window::GetSize() const {
    return Application::GetInstance().GetWindowSystem().GetWindowSizePixels(
            impl_->window_);
}

Rect Window::GetContentRect() const {
    auto size = GetSize();
    int menu_height = 0;
#if !(GUI_USE_NATIVE_MENUS && defined(__APPLE__))
    MakeDrawContextCurrent();
    auto menubar = Application::GetInstance().GetMenubar();
    if (menubar) {
        menu_height = menubar->CalcHeight(GetTheme());
    }
#endif

    return Rect(0, menu_height, size.width, size.height - menu_height);
}

float Window::GetScaling() const {
// macOS unit of measurement is 72 dpi pixels, which on newer displays
// is a factor of 2 or 3 smaller than the real number of pixels per inch.
// This means that you can keep your hard-coded 12 pixel font and N pixel
// sizes and it will be the same size on any disply.
// On X Windows a pixel is a device pixel, so glfwGetWindowContentScale()
// returns the scale factor needed so that your fonts and icons and sizes
// are correct. This is not the same thing as Apple does.
#if __APPLE__
    return Application::GetInstance().GetWindowSystem().GetWindowScaleFactor(
            impl_->window_);
#else
    return 1.0f;
#endif  // __APPLE__
}

Point Window::GlobalToWindowCoord(int global_x, int global_y) {
    auto pos = Application::GetInstance().GetWindowSystem().GetWindowPos(
            impl_->window_);
    return Point(global_y - pos.x, global_y - pos.y);
}

bool Window::IsVisible() const {
    return Application::GetInstance().GetWindowSystem().GetWindowIsVisible(
            impl_->window_);
}

void Window::Show(bool vis /*= true*/) {
    Application::GetInstance().GetWindowSystem().ShowWindow(impl_->window_,
                                                            vis);
}

void Window::Close() {
    if (impl_->on_close_) {
        bool shouldContinue = impl_->on_close_();
        if (!shouldContinue) {
            Application::GetInstance().GetWindowSystem().CancelUserClose(
                    impl_->window_);
            return;
        }
    }
    Application::GetInstance().RemoveWindow(this);
}

void Window::SetNeedsLayout() { impl_->needs_layout_ = true; }

void Window::PostRedraw() {
    // Windows cannot actually post an expose event, and the actual mechanism
    // requires that PostNativeExposeEvent() not be called while drawing
    // (see the implementation for details).
    if (impl_->is_drawing_) {
        impl_->needs_redraw_ = true;
    } else {
        Application::GetInstance().GetWindowSystem().PostRedrawEvent(
                impl_->window_);
    }
}

void Window::RaiseToTop() const {
    Application::GetInstance().GetWindowSystem().RaiseWindowToTop(
            impl_->window_);
}

bool Window::IsActiveWindow() const {
    return Application::GetInstance().GetWindowSystem().IsActiveWindow(
            impl_->window_);
}

void Window::SetFocusWidget(Widget* w) { impl_->focus_widget_ = w; }

void Window::AddChild(std::shared_ptr<Widget> w) {
    impl_->children_.push_back(w);
    impl_->needs_layout_ = true;
}

void Window::SetOnMenuItemActivated(Menu::ItemId item_id,
                                    std::function<void()> callback) {
    impl_->menu_callbacks_[item_id] = callback;
}

void Window::SetOnTickEvent(std::function<bool()> callback) {
    impl_->on_tick_event_ = callback;
}

void Window::SetOnClose(std::function<bool()> callback) {
    impl_->on_close_ = callback;
}

void Window::ShowDialog(std::shared_ptr<Dialog> dlg) {
    if (impl_->active_dialog_) {
        CloseDialog();
    }
    impl_->active_dialog_ = dlg;
    dlg->OnWillShow();

    auto win_size = GetSize();
    auto pref = dlg->CalcPreferredSize(GetTheme());
    int w = dlg->GetFrame().width;
    int h = dlg->GetFrame().height;
    if (w == 0) {
        w = pref.width;
    }
    if (h == 0) {
        h = pref.height;
    }
    w = std::min(w, int(std::round(0.8 * win_size.width)));
    h = std::min(h, int(std::round(0.8 * win_size.height)));
    dlg->SetFrame(gui::Rect((win_size.width - w) / 2, (win_size.height - h) / 2,
                            w, h));
    dlg->Layout(GetTheme());
}

// When scene caching is enabled on a SceneWidget the SceneWidget only redraws
// when something in the scene has changed (e.g., camera change, material
// change). However, the SceneWidget also needs to redraw if any part of it
// becomes uncovered. Unfortunately, we do not have 'Expose' events to use for
// that purpose. So, we manually force the redraw by calling
// ForceRedrawSceneWidget when an event occurs that we know will expose the
// SceneWidget. For example, submenu's of a menu bar opening/closing and dialog
// boxes closing.
void Window::ForceRedrawSceneWidget() {
    std::for_each(impl_->children_.begin(), impl_->children_.end(), [](auto w) {
        auto sw = std::dynamic_pointer_cast<SceneWidget>(w);
        if (sw) {
            sw->ForceRedraw();
        }
    });
}

void Window::CloseDialog() {
    if (impl_->focus_widget_ == impl_->active_dialog_.get()) {
        SetFocusWidget(nullptr);
    }
    impl_->active_dialog_.reset();

    ForceRedrawSceneWidget();

    // Closing a dialog does not change the layout of widgets so the following
    // is not necessary. However, on Apple, ForceRedrawSceneWidget isn't
    // sufficent to force a SceneWidget to redraw and therefore flickering of
    // the now closed dialog may occur. SetNeedsLayout ensures that
    // SceneWidget::Layout gets called which will guarantee proper redraw of the
    // SceneWidget.
    SetNeedsLayout();

    // The dialog might not be closing from within a draw call, such as when
    // a native file dialog closes, so we need to post a redraw, just in case.
    // If it is from within a draw call, then any redraw request from that will
    // get merged in with this one by the OS.
    PostRedraw();
}

void Window::ShowMessageBox(const char* title, const char* message) {
    auto em = GetTheme().font_size;
    auto margins = Margins(GetTheme().default_margin);
    auto dlg = std::make_shared<Dialog>(title);
    auto layout = std::make_shared<Vert>(em, margins);
    layout->AddChild(std::make_shared<Label>(message));
    auto ok = std::make_shared<Button>("Ok");
    ok->SetOnClicked([this]() { this->CloseDialog(); });
    layout->AddChild(Horiz::MakeCentered(ok));
    dlg->AddChild(layout);
    ShowDialog(dlg);
}

void Window::Layout(const Theme& theme) {
    if (impl_->children_.size() == 1) {
        auto r = GetContentRect();
        impl_->children_[0]->SetFrame(r);
        impl_->children_[0]->Layout(theme);
    } else {
        for (auto& child : impl_->children_) {
            child->Layout(theme);
        }
    }
}

void Window::OnMenuItemSelected(Menu::ItemId item_id) {
    auto callback = impl_->menu_callbacks_.find(item_id);
    if (callback != impl_->menu_callbacks_.end()) {
        callback->second();
        PostRedraw();  // might not be in a draw if from native menu
    }
}

WindowSystem::OSWindow Window::GetOSWindow() const { return impl_->window_; }

namespace {
enum Mode { NORMAL, DIALOG, NO_INPUT };

Widget::DrawResult DrawChild(DrawContext& dc,
                             const char* name,
                             std::shared_ptr<Widget> child,
                             Mode mode) {
    // Note: ImGUI's concept of a "window" is really a moveable child of the
    //       OS window. We want a child to act like a child of the OS window,
    //       like native UI toolkits, Qt, etc. So the top-level widgets of
    //       a window are drawn using ImGui windows whose frame is specified
    //       and which have no title bar, resizability, etc.

    ImGuiWindowFlags flags = ImGuiWindowFlags_NoTitleBar |
                             ImGuiWindowFlags_NoResize |
                             ImGuiWindowFlags_NoCollapse;
    // Q: When we want no input, why not use ImGui::BeginPopupModal(),
    //    which takes care of blocking input for us, since a modal popup
    //    is the most likely use case for wanting no input?
    // A: It animates an overlay, which would require us to constantly
    //    redraw, otherwise it only animates when the mouse moves. But
    //    we don't need constant animation for anything else, so that would
    //    be a waste of CPU and battery (and really annoys people like me).
    if (mode == NO_INPUT) {
        flags |= ImGuiWindowFlags_NoInputs;
    }
    auto frame = child->GetFrame();
    bool bg_color_not_default = !child->IsDefaultBackgroundColor();
    auto is_container = !child->GetChildren().empty();
    if (is_container) {
        dc.uiOffsetX = frame.x;
        dc.uiOffsetY = frame.y;
        ImGui::SetNextWindowPos(ImVec2(float(frame.x), float(frame.y)));
        ImGui::SetNextWindowSize(
                ImVec2(float(frame.width), float(frame.height)));
        if (bg_color_not_default) {
            auto& bgColor = child->GetBackgroundColor();
            ImGui::PushStyleColor(ImGuiCol_WindowBg, colorToImgui(bgColor));
        }
        ImGui::Begin(name, nullptr, flags);
    } else {
        dc.uiOffsetX = 0;
        dc.uiOffsetY = 0;
    }

    Widget::DrawResult result;
    result = child->Draw(dc);

    if (is_container) {
        ImGui::End();
        if (bg_color_not_default) {
            ImGui::PopStyleColor();
        }
    }

    return result;
}
}  // namespace

Widget::DrawResult Window::DrawOnce(bool is_layout_pass) {
    // These are here to provide fast unique window names. (Hence using
    // char* instead of a std::string, just in case c_str() recreates
    // the buffer on some platform and unwittingly makes
    // ImGui::DrawChild(dc, name.c_str(), ...) slow.
    // If you find yourself needing more than a handful of top-level
    // children, you should probably be using a layout of some sort
    // (gui::Vert, gui::Horiz, gui::VGrid, etc. See Layout.h).
    static const std::vector<const char*> win_names = {
            "win1",  "win2",  "win3",  "win4",  "win5",  "win6",  "win7",
            "win8",  "win9",  "win10", "win11", "win12", "win13", "win14",
            "win15", "win16", "win17", "win18", "win19", "win20"};

    bool needs_layout = false;
    bool needs_redraw = false;

    // ImGUI uses the dt parameter to calculate double-clicks, so it
    // needs to be reasonably accurate.
    double now = Application::GetInstance().Now();
    double dt_sec = now - impl_->last_render_time_;
    impl_->last_render_time_ = now;

    // Run the deferred callbacks that need to happen outside a draw
    while (!impl_->deferred_until_before_draw_.empty()) {
        impl_->deferred_until_before_draw_.front()();
        impl_->deferred_until_before_draw_.pop();
    }

    // Set current context
    MakeDrawContextCurrent();  // make sure our ImGUI context is active
    ImGuiIO& io = ImGui::GetIO();
    io.DeltaTime = float(dt_sec);

    // Set mouse information
    io.MousePos = ImVec2(-FLT_MAX, -FLT_MAX);
    auto& ws = Application::GetInstance().GetWindowSystem();
    if (IsActiveWindow()) {
        auto mouse_pos = ws.GetMousePosInWindow(impl_->window_);
        io.MousePos = ImVec2(float(mouse_pos.x), float(mouse_pos.y));
    }
    auto buttons = ws.GetMouseButtons(impl_->window_);
    io.MouseDown[0] = (buttons & int(MouseButton::LEFT));
    io.MouseDown[1] = (buttons & int(MouseButton::RIGHT));
    io.MouseDown[2] = (buttons & int(MouseButton::MIDDLE));

    // Set key information
    io.KeyShift = (impl_->mouse_mods_ & int(KeyModifier::SHIFT));
    io.KeyAlt = (impl_->mouse_mods_ & int(KeyModifier::ALT));
    io.KeyCtrl = (impl_->mouse_mods_ & int(KeyModifier::CTRL));
    io.KeySuper = (impl_->mouse_mods_ & int(KeyModifier::META));

    // Begin an ImGUI frame. We should NOT begin a filament frame here:
    // a) ImGUI always needs to "draw", because event processing happens
    //    during draw for immediate mode GUIs, but if this is a layout
    //    pass (as ImGUI can take up two draws to layout widgets and text)
    //    we aren't actually going to render it.
    // b) Filament pumps events during a beginFrame(), which can cause
    //    a key up event to process and erase the key down state from
    //    the ImGuiIO structure before we get a chance to draw/process it.
    ImGui::NewFrame();
    ImGui::PushFont(impl_->imgui_.system_font);

    // Run the deferred callbacks that need to happen inside a draw
    // In particular, text sizing with ImGUI seems to require being
    // in a frame, otherwise there isn't an GL texture info and we crash.
    while (!impl_->deferred_until_draw_.empty()) {
        impl_->deferred_until_draw_.front()();
        impl_->deferred_until_draw_.pop();
    }

    // Layout if necessary.  This must happen within ImGui setup so that widgets
    // can query font information.
    auto& theme = impl_->theme_;
    if (impl_->needs_layout_) {
        Layout(theme);
        impl_->needs_layout_ = false;
    }

    auto size = GetSize();
    int em = theme.font_size;  // em = font size in digital type (see Wikipedia)
    DrawContext dc{theme,      *impl_->renderer_, 0,  0,
                   size.width, size.height,       em, float(dt_sec)};

    // Draw all the widgets. These will get recorded by ImGui.
    size_t win_idx = 0;
    Mode draw_mode = (impl_->active_dialog_ ? NO_INPUT : NORMAL);
    for (auto& child : this->impl_->children_) {
        if (!child->IsVisible()) {
            continue;
        }
        if (win_idx >= win_names.size()) {
            win_idx = win_names.size() - 1;
            utility::LogWarning(
                    "Using too many top-level child widgets; use a layout "
                    "instead.");
        }
        auto result = DrawChild(dc, win_names[win_idx++], child, draw_mode);
        if (result != Widget::DrawResult::NONE) {
            needs_redraw = true;
        }
        if (result == Widget::DrawResult::RELAYOUT) {
            needs_layout = true;
        }
    }

    // Draw menubar after the children so it is always on top (although it
    // shouldn't matter, as there shouldn't be anything under it)
    auto menubar = Application::GetInstance().GetMenubar();
    if (menubar) {
        auto id = menubar->DrawMenuBar(dc, !impl_->active_dialog_);
        if (id != Menu::NO_ITEM) {
            OnMenuItemSelected(id);
            needs_redraw = true;
        }
        if (menubar->CheckVisibilityChange()) {
            ForceRedrawSceneWidget();
        }
    }

    // Draw any active dialog
    if (impl_->active_dialog_) {
        ImGui::PushStyleVar(ImGuiStyleVar_WindowBorderSize,
                            float(theme.dialog_border_width));
        ImGui::PushStyleVar(ImGuiStyleVar_WindowRounding,
                            float(theme.dialog_border_radius));
        if (DrawChild(dc, "dialog", impl_->active_dialog_, DIALOG) !=
            Widget::DrawResult::NONE) {
            needs_redraw = true;
        }
        ImGui::PopStyleVar(2);
    }

    // Finish frame and generate the commands
    ImGui::PopFont();
    ImGui::EndFrame();
    ImGui::Render();  // creates the draw data (i.e. Render()s to data)

    // Draw the ImGui commands
    impl_->imgui_.imgui_bridge->Update(ImGui::GetDrawData());

    // Draw. Since ImGUI is an immediate mode gui, it does layout during
    // draw, and if we are drawing for layout purposes, don't actually
    // draw, because we are just going to draw again after this returns.
    if (!is_layout_pass) {
        impl_->renderer_->BeginFrame();
        impl_->renderer_->Draw();
        impl_->renderer_->EndFrame();
    }

    if (needs_layout) {
        return Widget::DrawResult::RELAYOUT;
    } else if (needs_redraw) {
        return Widget::DrawResult::REDRAW;
    } else {
        return Widget::DrawResult::NONE;
    }
}

void Window::OnDraw() {
    impl_->is_drawing_ = true;
    bool needed_layout = impl_->needs_layout_;

    auto result = DrawOnce(needed_layout);
    if (result == Widget::DrawResult::RELAYOUT) {
        impl_->needs_layout_ = true;
    }

    // ImGUI can take two frames to do its layout, so if we did a layout
    // redraw a second time. This helps prevent a brief red flash when the
    // window first appears, as well as corrupted images if the
    // window initially appears underneath the mouse.
    if (needed_layout || impl_->needs_layout_) {
        DrawOnce(false);
    }

    impl_->is_drawing_ = false;
    if (impl_->needs_redraw_) {
        result = Widget::DrawResult::REDRAW;
        impl_->needs_redraw_ = false;
    }

    if (result == Widget::DrawResult::REDRAW) {
        // Can't just draw here, because Filament sometimes fences within
        // a draw, and then you can get two draws happening at the same
        // time, which ends up with a crash.
        PostRedraw();
    }
}

void Window::OnResize() {
    impl_->needs_layout_ = true;

#if __APPLE__
    // We need to recreate the swap chain after resizing a window on macOS
    // otherwise things look very wrong.
    Application::GetInstance().GetWindowSystem().ResizeRenderer(
            impl_->window_, impl_->renderer_);
#endif  // __APPLE__

    impl_->imgui_.imgui_bridge->OnWindowResized(*this);

    auto size = GetSize();
    auto scaling = GetScaling();

    auto old_context = MakeDrawContextCurrent();
    ImGuiIO& io = ImGui::GetIO();
    io.DisplaySize = ImVec2(float(size.width), float(size.height));
    if (impl_->imgui_.scaling != scaling) {
        UpdateImGuiForScaling(1.0f / impl_->imgui_.scaling);  // undo previous
        UpdateImGuiForScaling(scaling);
        impl_->imgui_.scaling = scaling;
    }
    io.DisplayFramebufferScale.x = 1.0f;
    io.DisplayFramebufferScale.y = 1.0f;

    if (impl_->wants_auto_size_ || impl_->wants_auto_center_) {
        auto& ws = Application::GetInstance().GetWindowSystem();
        auto screen_size = ws.GetScreenSize(impl_->window_);
        int w = GetOSFrame().width;
        int h = GetOSFrame().height;

        if (impl_->wants_auto_size_) {
            ImGui::NewFrame();
            ImGui::PushFont(impl_->imgui_.system_font);
            auto pref = CalcPreferredSize();
            ImGui::PopFont();
            ImGui::EndFrame();

            w = std::min(screen_size.width,
                         int(std::round(pref.width / impl_->imgui_.scaling)));
            // screen_height is the screen height, not the usable screen height.
            // If we cannot call glfwGetMonitorWorkarea(), then we need to guess
            // at the size. The window titlebar is about 2 * em, and then there
            // is often a global menubar (Linux/GNOME, macOS) or a toolbar
            // (Windows). A toolbar is somewhere around 2 - 3 ems.
            int unusable_height = 4 * impl_->theme_.font_size;
            h = std::min(screen_size.height - unusable_height,
                         int(std::round(pref.height / impl_->imgui_.scaling)));
            ws.SetWindowSize(impl_->window_, w, h);
        }

        if (impl_->wants_auto_center_) {
            int x = (screen_size.width - w) / 2;
            int y = (screen_size.height - h) / 2;
            ws.SetWindowPos(impl_->window_, x, y);
        }

        impl_->wants_auto_size_ = false;
        impl_->wants_auto_center_ = false;

        OnResize();
    }

    // Resizing looks bad if drawing takes a long time, so turn off MSAA
    // while we resize. On macOS this is critical, because the GL driver does
    // not release the memory for all the buffers of the new sizes right away
    // so it eats up GBs of memory rapidly and then resizing looks awful and
    // eventually stops working correctly. Unfortunately, there isn't a good
    // way to tell when we've stopped resizing, so we use the mouse movement.
    // (We get no mouse events while resizing, so any mouse even must mean we
    // are no longer resizing.)
    if (!impl_->is_resizing_) {
        impl_->is_resizing_ = true;
        ChangeAllRenderQuality(SceneWidget::Quality::FAST, impl_->children_);
    }

    RestoreDrawContext(old_context);
    PostRedraw();
}

void Window::OnMouseEvent(const MouseEvent& e) {
    MakeDrawContextCurrent();

    // We don't have a good way of determining when resizing ends; the most
    // likely action after resizing a window is to move the mouse.
    if (impl_->is_resizing_) {
        impl_->is_resizing_ = false;
        ChangeAllRenderQuality(SceneWidget::Quality::BEST, impl_->children_);
    }

    impl_->mouse_mods_ = e.modifiers;

    switch (e.type) {
        case MouseEvent::MOVE:
        case MouseEvent::BUTTON_DOWN:
        case MouseEvent::DRAG:
        case MouseEvent::BUTTON_UP:
            break;
        case MouseEvent::WHEEL: {
            ImGuiIO& io = ImGui::GetIO();
            float dx = 0.0, dy = 0.0;
            if (e.wheel.dx != 0) {
                dx = e.wheel.dx / std::abs(e.wheel.dx);  // get sign
            }
            if (e.wheel.dy != 0) {
                dy = e.wheel.dy / std::abs(e.wheel.dy);  // get sign
            }
            // Note: ImGUI's documentation says that 1 unit of wheel movement
            //       is about 5 lines of text scrolling.
            if (e.wheel.isTrackpad) {
                io.MouseWheelH += dx * 0.25f;
                io.MouseWheel += dy * 0.25f;
            } else {
                io.MouseWheelH += dx;
                io.MouseWheel += dy;
            }
            break;
        }
    }

    if (impl_->mouse_grabber_widget_) {
        impl_->mouse_grabber_widget_->Mouse(e);
        if (e.type == MouseEvent::BUTTON_UP) {
            impl_->mouse_grabber_widget_ = nullptr;
        }
        PostRedraw();
        return;
    }

    // Some ImGUI widgets have popup windows, in particular, the color
    // picker, which creates a popup window when you click on the color
    // patch. Since these aren't gui::Widgets, we don't know about them,
    // and will deliver mouse events to something below them. So find any
    // that would use the mouse, and if it isn't a toplevel child, then
    // eat the event for it.
    if (e.type == MouseEvent::BUTTON_DOWN || e.type == MouseEvent::BUTTON_UP) {
        ImGuiContext* context = ImGui::GetCurrentContext();
        for (auto* w : context->Windows) {
            if (!w->Hidden && w->Flags & ImGuiWindowFlags_Popup) {
                Rect r(int(w->Pos.x), int(w->Pos.y), int(w->Size.x),
                       int(w->Size.y));
                if (r.Contains(e.x, e.y)) {
                    bool weKnowThis = false;
                    for (auto child : impl_->children_) {
                        if (child->GetFrame() == r) {
                            weKnowThis = true;
                            break;
                        }
                    }
                    if (!weKnowThis) {
                        // This is not a rect that is one of our children,
                        // must be an ImGUI internal popup. Eat event.
                        PostRedraw();
                        return;
                    }
                }
            }
        }
    }

    // Iterate backwards so that we send mouse events from the top down.
    auto HandleMouseForChild = [this](const MouseEvent& e,
                                      std::shared_ptr<Widget> child) -> bool {
        if (child->GetFrame().Contains(e.x, e.y) && child->IsVisible()) {
            if (e.type == MouseEvent::BUTTON_DOWN) {
                SetFocusWidget(child.get());
            }
            auto result = child->Mouse(e);
            if (e.type == MouseEvent::BUTTON_DOWN) {
                if (result == Widget::EventResult::CONSUMED) {
                    impl_->mouse_grabber_widget_ = child.get();
                }
            } else if (e.type == MouseEvent::BUTTON_UP) {
                impl_->mouse_grabber_widget_ = nullptr;
            }
            return true;
        }
        return false;
    };
    if (impl_->active_dialog_) {
        HandleMouseForChild(e, impl_->active_dialog_);
    } else {
        // Mouse move and wheel always get delivered.
        // Button up and down get delivered if they weren't in an ImGUI popup.
        // Drag should only be delivered if the grabber widget exists;
        // if it is null, then the mouse is being dragged over an ImGUI popup.
        if (e.type != MouseEvent::DRAG || impl_->mouse_grabber_widget_) {
            std::vector<std::shared_ptr<Widget>>& children = impl_->children_;
            for (auto it = children.rbegin(); it != children.rend(); ++it) {
                if (HandleMouseForChild(e, *it)) {
                    break;
                }
            }
        }
    }

    PostRedraw();
}

void Window::OnKeyEvent(const KeyEvent& e) {
    auto this_mod = 0;
    if (e.key == KEY_LSHIFT || e.key == KEY_RSHIFT) {
        this_mod = int(KeyModifier::SHIFT);
    } else if (e.key == KEY_LCTRL || e.key == KEY_RCTRL) {
        this_mod = int(KeyModifier::CTRL);
    } else if (e.key == KEY_ALT) {
        this_mod = int(KeyModifier::ALT);
    } else if (e.key == KEY_META) {
        this_mod = int(KeyModifier::META);
    }

    if (e.type == KeyEvent::UP) {
        impl_->mouse_mods_ &= ~this_mod;
    } else {
        impl_->mouse_mods_ |= this_mod;
    }

    auto old_context = MakeDrawContextCurrent();
    ImGuiIO& io = ImGui::GetIO();
    if (e.key < IM_ARRAYSIZE(io.KeysDown)) {
        io.KeysDown[e.key] = (e.type == KeyEvent::DOWN);
    }

    // If an ImGUI widget is not getting keystrokes, we can send them to
    // non-ImGUI widgets
    if (ImGui::GetCurrentContext()->ActiveId == 0 && impl_->focus_widget_) {
        impl_->focus_widget_->Key(e);
    }

    RestoreDrawContext(old_context);
    PostRedraw();
}

void Window::OnTextInput(const TextInputEvent& e) {
    auto old_context = MakeDrawContextCurrent();
    ImGuiIO& io = ImGui::GetIO();
    io.AddInputCharactersUTF8(e.utf8);
    RestoreDrawContext(old_context);

    PostRedraw();
}

void Window::OnTickEvent(const TickEvent& e) {
    auto old_context = MakeDrawContextCurrent();
    bool redraw = false;

    if (impl_->on_tick_event_) {
        redraw = impl_->on_tick_event_();
    }

    for (auto child : impl_->children_) {
        if (child->Tick(e) == Widget::DrawResult::REDRAW) {
            redraw = true;
        }
    }
    RestoreDrawContext(old_context);

    if (redraw) {
        PostRedraw();
    }
}

<<<<<<< HEAD
void Window::OnDragDropped(const char* path) {}
=======
void Window::MouseButtonCallback(GLFWwindow* window,
                                 int button,
                                 int action,
                                 int mods) {
    Window* w = static_cast<Window*>(glfwGetWindowUserPointer(window));

    auto type = (action == GLFW_PRESS ? MouseEvent::BUTTON_DOWN
                                      : MouseEvent::BUTTON_UP);
    double mx, my;
    glfwGetCursorPos(window, &mx, &my);
    float scaling = w->GetScaling();
    int ix = int(std::ceil(mx * scaling));
    int iy = int(std::ceil(my * scaling));

    MouseEvent me = {type, ix, iy, KeymodsFromGLFW(mods)};
    me.button.button = MouseButton(MouseButtonFromGLFW(button));
    me.button.count = 1;

    double now = Application::GetInstance().Now();
    if (w->impl_->last_button_down_ == me.button.button) {
        double dt = now - w->impl_->last_button_down_time_;
        if (dt > 0.0 && dt < DOUBLE_CLICK_TIME) {
            me.button.count += 1;
        }
    }
    if (type == MouseEvent::BUTTON_DOWN) {
        w->impl_->last_button_down_ = me.button.button;
        w->impl_->last_button_down_time_ = now;
    }

    w->OnMouseEvent(me);
    UpdateAfterEvent(w);
}

void Window::MouseScrollCallback(GLFWwindow* window, double dx, double dy) {
    Window* w = static_cast<Window*>(glfwGetWindowUserPointer(window));

    double mx, my;
    glfwGetCursorPos(window, &mx, &my);
    float scaling = w->GetScaling();
    int ix = int(std::ceil(mx * scaling));
    int iy = int(std::ceil(my * scaling));

    // Note that although pixels are integers, the trackpad value needs to
    // be a float, since macOS trackpads produce fractional values when
    // scrolling slowly. These fractional values need to be passed all the way
    // down to the MatrixInteractorLogic::Dolly() in order for dollying to
    // feel buttery smooth with the trackpad.
    MouseEvent me = {MouseEvent::WHEEL, ix, iy, w->impl_->mouse_mods_};
    me.wheel.dx = dx;
    me.wheel.dy = dy;

    // GLFW doesn't give us any information about whether this scroll event
    // came from a mousewheel or a trackpad two-finger scroll.
#if __APPLE__
    me.wheel.isTrackpad = true;
#else
    me.wheel.isTrackpad = false;
#endif  // __APPLE__

    w->OnMouseEvent(me);
    UpdateAfterEvent(w);
}

void Window::KeyCallback(
        GLFWwindow* window, int key, int scancode, int action, int mods) {
    static std::unordered_map<int, uint32_t> g_GLFW2Key = {
            {GLFW_KEY_BACKSPACE, KEY_BACKSPACE},
            {GLFW_KEY_TAB, KEY_TAB},
            {GLFW_KEY_ENTER, KEY_ENTER},
            {GLFW_KEY_ESCAPE, KEY_ESCAPE},
            {GLFW_KEY_DELETE, KEY_DELETE},
            {GLFW_KEY_LEFT_SHIFT, KEY_LSHIFT},
            {GLFW_KEY_RIGHT_SHIFT, KEY_RSHIFT},
            {GLFW_KEY_LEFT_CONTROL, KEY_LCTRL},
            {GLFW_KEY_RIGHT_CONTROL, KEY_RCTRL},
            {GLFW_KEY_LEFT_ALT, KEY_ALT},
            {GLFW_KEY_RIGHT_ALT, KEY_ALT},
            {GLFW_KEY_LEFT_SUPER, KEY_META},
            {GLFW_KEY_RIGHT_SUPER, KEY_META},
            {GLFW_KEY_CAPS_LOCK, KEY_CAPSLOCK},
            {GLFW_KEY_LEFT, KEY_LEFT},
            {GLFW_KEY_RIGHT, KEY_RIGHT},
            {GLFW_KEY_UP, KEY_UP},
            {GLFW_KEY_DOWN, KEY_DOWN},
            {GLFW_KEY_INSERT, KEY_INSERT},
            {GLFW_KEY_HOME, KEY_HOME},
            {GLFW_KEY_END, KEY_END},
            {GLFW_KEY_PAGE_UP, KEY_PAGEUP},
            {GLFW_KEY_PAGE_DOWN, KEY_PAGEDOWN},
    };
    Window* w = static_cast<Window*>(glfwGetWindowUserPointer(window));

    auto type = (action == GLFW_RELEASE ? KeyEvent::Type::UP
                                        : KeyEvent::Type::DOWN);

    uint32_t k = key;
    if (key >= 'A' && key <= 'Z') {
        k += 32;  // GLFW gives uppercase for letters, convert to lowercase
    } else {
        auto it = g_GLFW2Key.find(key);
        if (it != g_GLFW2Key.end()) {
            k = it->second;
        }
    }
    KeyEvent e = {type, k, (action == GLFW_REPEAT)};

    w->OnKeyEvent(e);
    UpdateAfterEvent(w);
}

void Window::CharCallback(GLFWwindow* window, unsigned int utf32char) {
    // Convert utf-32 to utf8
    // From https://stackoverflow.com/a/42013433/218226
    // Note: This code handles all characters, but non-European characters
    //       won't draw unless we will include them in the ImGUI font (which
    //       is prohibitively large for hanzi/kanji)
    char utf8[5];
    if (utf32char <= 0x7f) {
        utf8[0] = utf32char;
        utf8[1] = '\0';
    } else if (utf32char <= 0x7ff) {
        utf8[0] = 0xc0 | (utf32char >> 6);
        utf8[1] = 0x80 | (utf32char & 0x3f);
        utf8[2] = '\0';
    } else if (utf32char <= 0xffff) {
        utf8[0] = 0xe0 | (utf32char >> 12);
        utf8[1] = 0x80 | ((utf32char >> 6) & 0x3f);
        utf8[2] = 0x80 | (utf32char & 0x3f);
        utf8[3] = '\0';
    } else if (utf32char <= 0x10ffff) {
        utf8[0] = 0xf0 | (utf32char >> 18);
        utf8[1] = 0x80 | ((utf32char >> 12) & 0x3f);
        utf8[2] = 0x80 | ((utf32char >> 6) & 0x3f);
        utf8[3] = 0x80 | (utf32char & 0x3f);
        utf8[4] = '\0';
    } else {
        // These characters are supposed to be forbidden, but just in case
        utf8[0] = '?';
        utf8[1] = '\0';
    }

    Window* w = static_cast<Window*>(glfwGetWindowUserPointer(window));
    w->OnTextInput(TextInputEvent{utf8});
    UpdateAfterEvent(w);
}

void Window::DragDropCallback(GLFWwindow* window,
                              int count,
                              const char* paths[]) {
    Window* w = static_cast<Window*>(glfwGetWindowUserPointer(window));
    for (int i = 0; i < count; ++i) {
        w->OnDragDropped(paths[i]);
    }
    UpdateAfterEvent(w);
}

void Window::CloseCallback(GLFWwindow* window) {
    Window* w = static_cast<Window*>(glfwGetWindowUserPointer(window));
    w->Close();
}

void Window::UpdateAfterEvent(Window* w) { w->PostRedraw(); }
>>>>>>> 2b004eb0

}  // namespace gui
}  // namespace visualization
}  // namespace open3d<|MERGE_RESOLUTION|>--- conflicted
+++ resolved
@@ -63,14 +63,6 @@
 static constexpr int AUTOSIZE_WIDTH = 0;
 static constexpr int AUTOSIZE_HEIGHT = 0;
 
-<<<<<<< HEAD
-=======
-static constexpr int FALLBACK_MONITOR_WIDTH = 1024;
-static constexpr int FALLBACK_MONITOR_HEIGHT = 768;
-
-static constexpr double DOUBLE_CLICK_TIME = 0.300;  // 300 ms is a typical value
-
->>>>>>> 2b004eb0
 // Assumes the correct ImGuiContext is current
 void UpdateImGuiForScaling(float new_scaling) {
     ImGuiStyle& style = ImGui::GetStyle();
@@ -1201,173 +1193,7 @@
     }
 }
 
-<<<<<<< HEAD
 void Window::OnDragDropped(const char* path) {}
-=======
-void Window::MouseButtonCallback(GLFWwindow* window,
-                                 int button,
-                                 int action,
-                                 int mods) {
-    Window* w = static_cast<Window*>(glfwGetWindowUserPointer(window));
-
-    auto type = (action == GLFW_PRESS ? MouseEvent::BUTTON_DOWN
-                                      : MouseEvent::BUTTON_UP);
-    double mx, my;
-    glfwGetCursorPos(window, &mx, &my);
-    float scaling = w->GetScaling();
-    int ix = int(std::ceil(mx * scaling));
-    int iy = int(std::ceil(my * scaling));
-
-    MouseEvent me = {type, ix, iy, KeymodsFromGLFW(mods)};
-    me.button.button = MouseButton(MouseButtonFromGLFW(button));
-    me.button.count = 1;
-
-    double now = Application::GetInstance().Now();
-    if (w->impl_->last_button_down_ == me.button.button) {
-        double dt = now - w->impl_->last_button_down_time_;
-        if (dt > 0.0 && dt < DOUBLE_CLICK_TIME) {
-            me.button.count += 1;
-        }
-    }
-    if (type == MouseEvent::BUTTON_DOWN) {
-        w->impl_->last_button_down_ = me.button.button;
-        w->impl_->last_button_down_time_ = now;
-    }
-
-    w->OnMouseEvent(me);
-    UpdateAfterEvent(w);
-}
-
-void Window::MouseScrollCallback(GLFWwindow* window, double dx, double dy) {
-    Window* w = static_cast<Window*>(glfwGetWindowUserPointer(window));
-
-    double mx, my;
-    glfwGetCursorPos(window, &mx, &my);
-    float scaling = w->GetScaling();
-    int ix = int(std::ceil(mx * scaling));
-    int iy = int(std::ceil(my * scaling));
-
-    // Note that although pixels are integers, the trackpad value needs to
-    // be a float, since macOS trackpads produce fractional values when
-    // scrolling slowly. These fractional values need to be passed all the way
-    // down to the MatrixInteractorLogic::Dolly() in order for dollying to
-    // feel buttery smooth with the trackpad.
-    MouseEvent me = {MouseEvent::WHEEL, ix, iy, w->impl_->mouse_mods_};
-    me.wheel.dx = dx;
-    me.wheel.dy = dy;
-
-    // GLFW doesn't give us any information about whether this scroll event
-    // came from a mousewheel or a trackpad two-finger scroll.
-#if __APPLE__
-    me.wheel.isTrackpad = true;
-#else
-    me.wheel.isTrackpad = false;
-#endif  // __APPLE__
-
-    w->OnMouseEvent(me);
-    UpdateAfterEvent(w);
-}
-
-void Window::KeyCallback(
-        GLFWwindow* window, int key, int scancode, int action, int mods) {
-    static std::unordered_map<int, uint32_t> g_GLFW2Key = {
-            {GLFW_KEY_BACKSPACE, KEY_BACKSPACE},
-            {GLFW_KEY_TAB, KEY_TAB},
-            {GLFW_KEY_ENTER, KEY_ENTER},
-            {GLFW_KEY_ESCAPE, KEY_ESCAPE},
-            {GLFW_KEY_DELETE, KEY_DELETE},
-            {GLFW_KEY_LEFT_SHIFT, KEY_LSHIFT},
-            {GLFW_KEY_RIGHT_SHIFT, KEY_RSHIFT},
-            {GLFW_KEY_LEFT_CONTROL, KEY_LCTRL},
-            {GLFW_KEY_RIGHT_CONTROL, KEY_RCTRL},
-            {GLFW_KEY_LEFT_ALT, KEY_ALT},
-            {GLFW_KEY_RIGHT_ALT, KEY_ALT},
-            {GLFW_KEY_LEFT_SUPER, KEY_META},
-            {GLFW_KEY_RIGHT_SUPER, KEY_META},
-            {GLFW_KEY_CAPS_LOCK, KEY_CAPSLOCK},
-            {GLFW_KEY_LEFT, KEY_LEFT},
-            {GLFW_KEY_RIGHT, KEY_RIGHT},
-            {GLFW_KEY_UP, KEY_UP},
-            {GLFW_KEY_DOWN, KEY_DOWN},
-            {GLFW_KEY_INSERT, KEY_INSERT},
-            {GLFW_KEY_HOME, KEY_HOME},
-            {GLFW_KEY_END, KEY_END},
-            {GLFW_KEY_PAGE_UP, KEY_PAGEUP},
-            {GLFW_KEY_PAGE_DOWN, KEY_PAGEDOWN},
-    };
-    Window* w = static_cast<Window*>(glfwGetWindowUserPointer(window));
-
-    auto type = (action == GLFW_RELEASE ? KeyEvent::Type::UP
-                                        : KeyEvent::Type::DOWN);
-
-    uint32_t k = key;
-    if (key >= 'A' && key <= 'Z') {
-        k += 32;  // GLFW gives uppercase for letters, convert to lowercase
-    } else {
-        auto it = g_GLFW2Key.find(key);
-        if (it != g_GLFW2Key.end()) {
-            k = it->second;
-        }
-    }
-    KeyEvent e = {type, k, (action == GLFW_REPEAT)};
-
-    w->OnKeyEvent(e);
-    UpdateAfterEvent(w);
-}
-
-void Window::CharCallback(GLFWwindow* window, unsigned int utf32char) {
-    // Convert utf-32 to utf8
-    // From https://stackoverflow.com/a/42013433/218226
-    // Note: This code handles all characters, but non-European characters
-    //       won't draw unless we will include them in the ImGUI font (which
-    //       is prohibitively large for hanzi/kanji)
-    char utf8[5];
-    if (utf32char <= 0x7f) {
-        utf8[0] = utf32char;
-        utf8[1] = '\0';
-    } else if (utf32char <= 0x7ff) {
-        utf8[0] = 0xc0 | (utf32char >> 6);
-        utf8[1] = 0x80 | (utf32char & 0x3f);
-        utf8[2] = '\0';
-    } else if (utf32char <= 0xffff) {
-        utf8[0] = 0xe0 | (utf32char >> 12);
-        utf8[1] = 0x80 | ((utf32char >> 6) & 0x3f);
-        utf8[2] = 0x80 | (utf32char & 0x3f);
-        utf8[3] = '\0';
-    } else if (utf32char <= 0x10ffff) {
-        utf8[0] = 0xf0 | (utf32char >> 18);
-        utf8[1] = 0x80 | ((utf32char >> 12) & 0x3f);
-        utf8[2] = 0x80 | ((utf32char >> 6) & 0x3f);
-        utf8[3] = 0x80 | (utf32char & 0x3f);
-        utf8[4] = '\0';
-    } else {
-        // These characters are supposed to be forbidden, but just in case
-        utf8[0] = '?';
-        utf8[1] = '\0';
-    }
-
-    Window* w = static_cast<Window*>(glfwGetWindowUserPointer(window));
-    w->OnTextInput(TextInputEvent{utf8});
-    UpdateAfterEvent(w);
-}
-
-void Window::DragDropCallback(GLFWwindow* window,
-                              int count,
-                              const char* paths[]) {
-    Window* w = static_cast<Window*>(glfwGetWindowUserPointer(window));
-    for (int i = 0; i < count; ++i) {
-        w->OnDragDropped(paths[i]);
-    }
-    UpdateAfterEvent(w);
-}
-
-void Window::CloseCallback(GLFWwindow* window) {
-    Window* w = static_cast<Window*>(glfwGetWindowUserPointer(window));
-    w->Close();
-}
-
-void Window::UpdateAfterEvent(Window* w) { w->PostRedraw(); }
->>>>>>> 2b004eb0
 
 }  // namespace gui
 }  // namespace visualization
