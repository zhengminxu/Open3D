// ----------------------------------------------------------------------------
// -                        Open3D: www.open3d.org                            -
// ----------------------------------------------------------------------------
// The MIT License (MIT)
//
// Copyright (c) 2019 www.open3d.org
//
// Permission is hereby granted, free of charge, to any person obtaining a copy
// of this software and associated documentation files (the "Software"), to deal
// in the Software without restriction, including without limitation the rights
// to use, copy, modify, merge, publish, distribute, sublicense, and/or sell
// copies of the Software, and to permit persons to whom the Software is
// furnished to do so, subject to the following conditions:
//
// The above copyright notice and this permission notice shall be included in
// all copies or substantial portions of the Software.
//
// THE SOFTWARE IS PROVIDED "AS IS", WITHOUT WARRANTY OF ANY KIND, EXPRESS OR
// IMPLIED, INCLUDING BUT NOT LIMITED TO THE WARRANTIES OF MERCHANTABILITY,
// FITNESS FOR A PARTICULAR PURPOSE AND NONINFRINGEMENT. IN NO EVENT SHALL THE
// AUTHORS OR COPYRIGHT HOLDERS BE LIABLE FOR ANY CLAIM, DAMAGES OR OTHER
// LIABILITY, WHETHER IN AN ACTION OF CONTRACT, TORT OR OTHERWISE, ARISING
// FROM, OUT OF OR IN CONNECTION WITH THE SOFTWARE OR THE USE OR OTHER DEALINGS
// IN THE SOFTWARE.
// ----------------------------------------------------------------------------

#include "open3d/visualization/rendering/filament/FilamentRenderer.h"

#include <utils/Entity.h>

// 4068: Filament has some clang-specific vectorizing pragma's that MSVC flags
// 4146: Filament's utils/algorithm.h utils::details::ctz() tries to negate
//       an unsigned int.
// 4293: Filament's utils/algorithm.h utils::details::clz() does strange
//       things with MSVC. Somehow sizeof(unsigned int) > 4, but its size is
//       32 so that x >> 32 gives a warning. (Or maybe the compiler can't
//       determine the if statement does not run.)
// 4305: LightManager.h needs to specify some constants as floats
#ifdef _MSC_VER
#pragma warning(push)
#pragma warning(disable : 4068 4146 4293 4305)
#endif  // _MSC_VER

#include <backend/PixelBufferDescriptor.h>
#include <filament/Engine.h>
#include <filament/LightManager.h>
#include <filament/RenderableManager.h>
#include <filament/Renderer.h>
#include <filament/Scene.h>
#include <filament/SwapChain.h>

#ifdef _MSC_VER
#pragma warning(pop)
#endif  // _MSC_VER

#include "open3d/utility/Console.h"
#include "open3d/visualization/rendering/filament/FilamentCamera.h"
#include "open3d/visualization/rendering/filament/FilamentEntitiesMods.h"
#include "open3d/visualization/rendering/filament/FilamentRenderToBuffer.h"
#include "open3d/visualization/rendering/filament/FilamentResourceManager.h"
#include "open3d/visualization/rendering/filament/FilamentScene.h"
#include "open3d/visualization/rendering/filament/FilamentView.h"

namespace open3d {
namespace visualization {
namespace rendering {

FilamentRenderer::FilamentRenderer(filament::Engine& engine,
                                   void* native_drawable,
                                   FilamentResourceManager& resource_mgr)
    : engine_(engine), resource_mgr_(resource_mgr) {
    swap_chain_ = engine_.createSwapChain(native_drawable,
                                          filament::SwapChain::CONFIG_READABLE);
    renderer_ = engine_.createRenderer();

    materials_modifier_ = std::make_unique<FilamentMaterialModifier>();
}

FilamentRenderer::FilamentRenderer(filament::Engine& engine,
                                   int width,
                                   int height,
                                   FilamentResourceManager& resource_mgr)
    : engine_(engine), resource_mgr_(resource_mgr) {
    swap_chain_ = engine_.createSwapChain(width, height,
                                          filament::SwapChain::CONFIG_READABLE);
    renderer_ = engine_.createRenderer();

    materials_modifier_ = std::make_unique<FilamentMaterialModifier>();
}

FilamentRenderer::~FilamentRenderer() {
    scenes_.clear();

    engine_.destroy(renderer_);
    engine_.destroy(swap_chain_);
}

SceneHandle FilamentRenderer::CreateScene() {
    auto handle = SceneHandle::Next();
    scenes_[handle] =
            std::make_unique<FilamentScene>(engine_, resource_mgr_, *this);

    return handle;
}

Scene* FilamentRenderer::GetScene(const SceneHandle& id) const {
    auto found = scenes_.find(id);
    if (found != scenes_.end()) {
        return found->second.get();
    }

    return nullptr;
}

void FilamentRenderer::DestroyScene(const SceneHandle& id) {
    scenes_.erase(id);
}

void FilamentRenderer::SetClearColor(const Eigen::Vector4f& color) {
    filament::Renderer::ClearOptions co;
    co.clearColor.r = color.x();
    co.clearColor.g = color.y();
    co.clearColor.b = color.z();
    co.clearColor.a = color.w();
    co.clear = false;
    co.discard = true;
    renderer_->setClearOptions(co);
}

void FilamentRenderer::SetOnAfterDraw(std::function<void()> callback) {
    on_after_draw_ = callback;
}

void FilamentRenderer::UpdateSwapChain() {
    void* native_win = swap_chain_->getNativeWindow();
    engine_.destroy(swap_chain_);

#if defined(__APPLE__)
    auto resize_metal_layer = [](void* native_win) -> void* {
        utility::LogError(
                "::resizeMetalLayer() needs to be implemented. Please see "
                "filament/samples/app/NativeWindowHelperCocoa.mm for "
                "reference.");
        return native_win;
    };

    void* native_swap_chain = native_win;
    void* metal_layer = nullptr;
    auto backend = engine_.getBackend();
    if (backend == filament::Engine::Backend::METAL) {
        metal_layer = resize_metal_layer(native_win);
        // The swap chain on Metal is a CAMetalLayer.
        native_swap_chain = metal_layer;
    }

#if defined(FILAMENT_DRIVER_SUPPORTS_VULKAN)
    if (backend == filament::Engine::Backend::VULKAN) {
        resize_native_layer(native_win);
    }
#endif  // vulkan
#endif  // __APPLE__

    swap_chain_ = engine_.createSwapChain(native_win);
}

<<<<<<< HEAD
void FilamentRenderer::UpdateHeadlessSwapChain(int width, int height) {
    engine_.destroy(swap_chain_);
    swap_chain_ = engine_.createSwapChain(width, height,
                                          filament::SwapChain::CONFIG_READABLE);
}

void FilamentRenderer::EnableCaching(bool enable) {
    render_caching_enabled_ = enable;
    if (enable) {
        // NOTE: Render two frames before switching swap chain to preserve
        // contents. This ensures that the desired content is fully rendered
        // into buffer. Ideally only a single frame is necessary but when
        // render_count_ is 1 artifacts occasionally occur.
        render_count_ = 2;
    }

    SetPreserveBuffer(false);
}

=======
>>>>>>> 2b004eb0
void FilamentRenderer::BeginFrame() {
    // We will complete render to buffer requests first
    if (!buffer_renderers_.empty()) {
        for (auto& br : buffer_renderers_) {
            if (br->pending_) {
                br->Render();
            }
        }

        // Force the engine to render, otherwise it sometimes doesn't
        // render for a while, especially on Linux. This means the read
        // pixels callback does not get called until sometime later,
        // possibly several draws later.
        engine_.flushAndWait();

        buffer_renderers_.clear();  // Cleanup
    }

    frame_started_ = renderer_->beginFrame(swap_chain_);
}

void FilamentRenderer::Draw() {
    if (frame_started_) {
        for (const auto& pair : scenes_) {
            pair.second->Draw(*renderer_);
        }

        if (gui_scene_) {
            gui_scene_->Draw(*renderer_);
        }

        if (on_after_draw_) {
            on_after_draw_();
        }
    }
}

void FilamentRenderer::EndFrame() {
    if (frame_started_) {
        renderer_->endFrame();
        if (needs_wait_after_draw_) {
            engine_.flushAndWait();
            needs_wait_after_draw_ = false;
        }
    }
}

namespace {

struct UserData {
    std::function<void(std::shared_ptr<geometry::Image>)> callback;
    std::shared_ptr<geometry::Image> image;

    UserData(std::function<void(std::shared_ptr<geometry::Image>)> cb,
             std::shared_ptr<geometry::Image> img)
        : callback(cb), image(img) {}
};

void ReadPixelsCallback(void*, size_t, void* user) {
    auto* user_data = static_cast<UserData*>(user);
    user_data->callback(user_data->image);
    delete user_data;
}

}  // namespace

void FilamentRenderer::RequestReadPixels(
        int width,
        int height,
        std::function<void(std::shared_ptr<geometry::Image>)> callback) {
    auto image = std::make_shared<geometry::Image>();
    image->width_ = width;
    image->height_ = height;
    image->num_of_channels_ = 3;
    image->bytes_per_channel_ = 1;
    size_t nbytes = image->width_ * image->height_ * image->num_of_channels_ *
                    image->bytes_per_channel_;
    image->data_.resize(nbytes, 0);
    auto* user_data = new UserData(callback, image);

    using namespace filament;
    using namespace backend;

    PixelBufferDescriptor pd(image->data_.data(), nbytes, PixelDataFormat::RGB,
                             PixelDataType::UBYTE, ReadPixelsCallback,
                             user_data);
    renderer_->readPixels(0, 0, width, height, std::move(pd));
    needs_wait_after_draw_ = true;
}

MaterialHandle FilamentRenderer::AddMaterial(
        const ResourceLoadRequest& request) {
    return resource_mgr_.CreateMaterial(request);
}

MaterialInstanceHandle FilamentRenderer::AddMaterialInstance(
        const MaterialHandle& material) {
    return resource_mgr_.CreateMaterialInstance(material);
}

MaterialModifier& FilamentRenderer::ModifyMaterial(const MaterialHandle& id) {
    materials_modifier_->Reset();

    auto instance_id = resource_mgr_.CreateMaterialInstance(id);

    if (instance_id) {
        auto w_material_instance =
                resource_mgr_.GetMaterialInstance(instance_id);
        materials_modifier_->Init(w_material_instance.lock(), instance_id);
    } else {
        utility::LogWarning(
                "Failed to create material instance for material handle {}.",
                id);
    }

    return *materials_modifier_;
}

MaterialModifier& FilamentRenderer::ModifyMaterial(
        const MaterialInstanceHandle& id) {
    materials_modifier_->Reset();

    auto w_material_instance = resource_mgr_.GetMaterialInstance(id);
    if (!w_material_instance.expired()) {
        materials_modifier_->Init(w_material_instance.lock(), id);
    } else {
        utility::LogWarning(
                "Failed to modify material instance: unknown instance handle "
                "{}.",
                id);
    }

    return *materials_modifier_;
}

void FilamentRenderer::RemoveMaterialInstance(
        const MaterialInstanceHandle& id) {
    resource_mgr_.Destroy(id);
}

TextureHandle FilamentRenderer::AddTexture(const ResourceLoadRequest& request,
                                           bool srgb) {
    if (request.path_.empty()) {
        request.error_callback_(request, -1,
                                "Texture can be loaded only from file");
        return {};
    }

    return resource_mgr_.CreateTexture(request.path_.data(), srgb);
}

void FilamentRenderer::RemoveTexture(const TextureHandle& id) {
    resource_mgr_.Destroy(id);
}

IndirectLightHandle FilamentRenderer::AddIndirectLight(
        const ResourceLoadRequest& request) {
    if (request.path_.empty()) {
        request.error_callback_(
                request, -1, "Indirect lights can be loaded only from files");
        return {};
    }

    return resource_mgr_.CreateIndirectLight(request);
}

void FilamentRenderer::RemoveIndirectLight(const IndirectLightHandle& id) {
    resource_mgr_.Destroy(id);
}

SkyboxHandle FilamentRenderer::AddSkybox(const ResourceLoadRequest& request) {
    if (request.path_.empty()) {
        request.error_callback_(request, -1,
                                "Skyboxes can be loaded only from files");
        return {};
    }

    return resource_mgr_.CreateSkybox(request);
}

void FilamentRenderer::RemoveSkybox(const SkyboxHandle& id) {
    resource_mgr_.Destroy(id);
}

std::shared_ptr<RenderToBuffer> FilamentRenderer::CreateBufferRenderer() {
    auto renderer = std::make_shared<FilamentRenderToBuffer>(engine_);
    buffer_renderers_.insert(renderer);
    return std::move(renderer);
}

void FilamentRenderer::ConvertToGuiScene(const SceneHandle& id) {
    auto found = scenes_.find(id);
    // TODO: assert(found != scenes_.end())
    if (found != scenes_.end()) {
        if (gui_scene_ != nullptr) {
            utility::LogWarning(
                    "FilamentRenderer::ConvertToGuiScene: guiScene_ is already "
                    "set");
        }
        gui_scene_ = std::move(found->second);
        scenes_.erase(found);
    }
}

TextureHandle FilamentRenderer::AddTexture(
        const std::shared_ptr<geometry::Image>& image, bool srgb) {
    return resource_mgr_.CreateTexture(image, srgb);
}

// void FilamentRenderer::OnBufferRenderDestroyed(FilamentRenderToBuffer*
// render) {
//    buffer_renderers_.erase(render);
//}

}  // namespace rendering
}  // namespace visualization
}  // namespace open3d<|MERGE_RESOLUTION|>--- conflicted
+++ resolved
@@ -163,28 +163,12 @@
     swap_chain_ = engine_.createSwapChain(native_win);
 }
 
-<<<<<<< HEAD
 void FilamentRenderer::UpdateHeadlessSwapChain(int width, int height) {
     engine_.destroy(swap_chain_);
     swap_chain_ = engine_.createSwapChain(width, height,
                                           filament::SwapChain::CONFIG_READABLE);
 }
 
-void FilamentRenderer::EnableCaching(bool enable) {
-    render_caching_enabled_ = enable;
-    if (enable) {
-        // NOTE: Render two frames before switching swap chain to preserve
-        // contents. This ensures that the desired content is fully rendered
-        // into buffer. Ideally only a single frame is necessary but when
-        // render_count_ is 1 artifacts occasionally occur.
-        render_count_ = 2;
-    }
-
-    SetPreserveBuffer(false);
-}
-
-=======
->>>>>>> 2b004eb0
 void FilamentRenderer::BeginFrame() {
     // We will complete render to buffer requests first
     if (!buffer_renderers_.empty()) {
