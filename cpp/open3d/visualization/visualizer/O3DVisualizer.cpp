--- conflicted
+++ resolved
@@ -1233,71 +1233,12 @@
         if (material) {
             mat = *material;
             is_default_color = false;
-<<<<<<< HEAD
             no_shadows = false;
-        } else if (model) {
-            mat.shader = kShaderLit;
-        } else {
-=======
-            auto t_cloud =
-                    std::dynamic_pointer_cast<t::geometry::PointCloud>(tgeom);
-            valid_tpcd = t_cloud.get();
         } else if (model) {
             // Adding a triangle mesh model. Shader needs to be set to
             // defaultLit for O3D shader handling logic to work.
             mat.shader = kShaderLit;
-        } else {  // branch only applies to geometries
-            bool has_colors = false;
-            bool has_normals = false;
-
-            auto cloud = std::dynamic_pointer_cast<geometry::PointCloud>(geom);
-            auto lines = std::dynamic_pointer_cast<geometry::LineSet>(geom);
-            auto obb = std::dynamic_pointer_cast<geometry::OrientedBoundingBox>(
-                    geom);
-            auto aabb =
-                    std::dynamic_pointer_cast<geometry::AxisAlignedBoundingBox>(
-                            geom);
-            auto mesh = std::dynamic_pointer_cast<geometry::MeshBase>(geom);
-            auto voxel_grid =
-                    std::dynamic_pointer_cast<geometry::VoxelGrid>(geom);
-            auto octree = std::dynamic_pointer_cast<geometry::Octree>(geom);
-
-            auto t_cloud =
-                    std::dynamic_pointer_cast<t::geometry::PointCloud>(tgeom);
-            auto t_mesh =
-                    std::dynamic_pointer_cast<t::geometry::TriangleMesh>(tgeom);
-
-            if (cloud) {
-                has_colors = !cloud->colors_.empty();
-                has_normals = !cloud->normals_.empty();
-            } else if (t_cloud) {
-                has_colors = t_cloud->HasPointColors();
-                has_normals = t_cloud->HasPointNormals();
-                valid_tpcd = t_cloud.get();
-            } else if (lines) {
-                has_colors = !lines->colors_.empty();
-                no_shadows = true;
-            } else if (obb) {
-                has_colors = (obb->color_ != Eigen::Vector3d{0.0, 0.0, 0.0});
-                no_shadows = true;
-            } else if (aabb) {
-                has_colors = (aabb->color_ != Eigen::Vector3d{0.0, 0.0, 0.0});
-                no_shadows = true;
-            } else if (mesh) {
-                has_normals = !mesh->vertex_normals_.empty();
-                has_colors = true;  // always want base_color as white
-            } else if (t_mesh) {
-                has_normals = !t_mesh->HasVertexNormals();
-                has_colors = true;  // always want base_color as white
-            } else if (voxel_grid) {
-                has_normals = false;
-                has_colors = voxel_grid->HasColors();
-            } else if (octree) {
-                has_normals = false;
-                has_colors = true;
-            }
-
->>>>>>> 7c417fe5
+        } else {
             mat.base_color = CalcDefaultUnlitColor();
             mat.shader = kShaderUnlit;
             if (lines || obb || aabb) {
@@ -2328,15 +2269,9 @@
                 "THE SOFTWARE IS PROVIDED \"AS IS\", WITHOUT WARRANTY OF ANY "
                 "KIND, EXPRESS OR IMPLIED, INCLUDING BUT NOT LIMITED TO THE "
                 "WARRANTIES OF MERCHANTABILITY, FITNESS FOR A PARTICULAR "
-<<<<<<< HEAD
-                "PURPOSE AND NONINFRINGEMENT. IN NO EVENT SHALL THE AUTHORS "
-                "OR COPYRIGHT HOLDERS BE LIABLE FOR ANY CLAIM, DAMAGES OR "
-                "OTHER LIABILITY, WHETHER IN AN ACTION OF CONTRACT, TORT OR "
-=======
                 "PURPOSE AND NONINFRINGEMENT. IN NO EVENT SHALL THE AUTHORS OR "
                 "COPYRIGHT HOLDERS BE LIABLE FOR ANY CLAIM, DAMAGES OR OTHER "
                 "LIABILITY, WHETHER IN AN ACTION OF CONTRACT, TORT OR "
->>>>>>> 7c417fe5
                 "OTHERWISE, ARISING FROM, OUT OF OR IN CONNECTION WITH THE "
                 "SOFTWARE OR THE USE OR OTHER DEALINGS IN THE SOFTWARE.");
         auto ok = std::make_shared<gui::Button>("OK");
