--- conflicted
+++ resolved
@@ -251,7 +251,6 @@
               std::vector<float>({2, 2, 1}));
 }
 
-<<<<<<< HEAD
 TEST_P(PointCloudPermuteDevices, EstimateNormals) {
     core::Device device = GetParam();
 
@@ -290,10 +289,7 @@
     }
 }
 
-TEST_P(PointCloudPermuteDevices, FromLegacyPointCloud) {
-=======
 TEST_P(PointCloudPermuteDevices, FromLegacy) {
->>>>>>> 44e9c471
     core::Device device = GetParam();
     geometry::PointCloud legacy_pcd;
     legacy_pcd.points_ = std::vector<Eigen::Vector3d>{Eigen::Vector3d(0, 0, 0),
