// ----------------------------------------------------------------------------
// -                        Open3D: www.open3d.org                            -
// ----------------------------------------------------------------------------
// The MIT License (MIT)
//
// Copyright (c) 2018 www.open3d.org
//
// Permission is hereby granted, free of charge, to any person obtaining a copy
// of this software and associated documentation files (the "Software"), to deal
// in the Software without restriction, including without limitation the rights
// to use, copy, modify, merge, publish, distribute, sublicense, and/or sell
// copies of the Software, and to permit persons to whom the Software is
// furnished to do so, subject to the following conditions:
//
// The above copyright notice and this permission notice shall be included in
// all copies or substantial portions of the Software.
//
// THE SOFTWARE IS PROVIDED "AS IS", WITHOUT WARRANTY OF ANY KIND, EXPRESS OR
// IMPLIED, INCLUDING BUT NOT LIMITED TO THE WARRANTIES OF MERCHANTABILITY,
// FITNESS FOR A PARTICULAR PURPOSE AND NONINFRINGEMENT. IN NO EVENT SHALL THE
// AUTHORS OR COPYRIGHT HOLDERS BE LIABLE FOR ANY CLAIM, DAMAGES OR OTHER
// LIABILITY, WHETHER IN AN ACTION OF CONTRACT, TORT OR OTHERWISE, ARISING
// FROM, OUT OF OR IN CONNECTION WITH THE SOFTWARE OR THE USE OR OTHER DEALINGS
// IN THE SOFTWARE.
// ----------------------------------------------------------------------------

#include "open3d/t/geometry/Image.h"

#include <gmock/gmock.h>

#include "core/CoreTest.h"
#include "open3d/core/TensorList.h"
#include "open3d/io/ImageIO.h"
#include "tests/UnitTest.h"

namespace open3d {
namespace tests {

class ImagePermuteDevices : public PermuteDevices {};
INSTANTIATE_TEST_SUITE_P(Image,
                         ImagePermuteDevices,
                         testing::ValuesIn(PermuteDevices::TestCases()));

class ImagePermuteDevicePairs : public PermuteDevicePairs {};
INSTANTIATE_TEST_SUITE_P(
        Image,
        ImagePermuteDevicePairs,
        testing::ValuesIn(ImagePermuteDevicePairs::TestCases()));

TEST_P(ImagePermuteDevices, ConstructorNoArg) {
    t::geometry::Image im;
    EXPECT_EQ(im.GetRows(), 0);
    EXPECT_EQ(im.GetCols(), 0);
    EXPECT_EQ(im.GetChannels(), 1);
    EXPECT_EQ(im.GetDtype(), core::Dtype::Float32);
    EXPECT_EQ(im.GetDevice(), core::Device("CPU:0"));
}

TEST_P(ImagePermuteDevices, Constructor) {
    core::Device device = GetParam();

    // Normal case.
    int64_t rows = 480;
    int64_t cols = 640;
    int64_t channels = 3;
    core::Dtype dtype = core::Dtype::UInt8;
    t::geometry::Image im(rows, cols, channels, dtype, device);
    EXPECT_EQ(im.GetRows(), rows);
    EXPECT_EQ(im.GetCols(), cols);
    EXPECT_EQ(im.GetChannels(), channels);
    EXPECT_EQ(im.GetDtype(), dtype);
    EXPECT_EQ(im.GetDevice(), device);

    // Unsupported shape or channel.
    EXPECT_ANY_THROW(t::geometry::Image(-1, cols, channels, dtype, device));
    EXPECT_ANY_THROW(t::geometry::Image(rows, -1, channels, dtype, device));
    EXPECT_ANY_THROW(t::geometry::Image(rows, cols, 0, dtype, device));
    EXPECT_ANY_THROW(t::geometry::Image(rows, cols, -1, dtype, device));

    // Check all dtypes.
    for (const core::Dtype& dtype : {
                 core::Dtype::Float32,
                 core::Dtype::Float64,
                 core::Dtype::Int32,
                 core::Dtype::Int64,
                 core::Dtype::UInt8,
                 core::Dtype::UInt16,
                 core::Dtype::Bool,
         }) {
        EXPECT_NO_THROW(
                t::geometry::Image(rows, cols, channels, dtype, device));
    }
}

TEST_P(ImagePermuteDevices, ConstructorFromTensor) {
    core::Device device = GetParam();

    int64_t rows = 480;
    int64_t cols = 640;
    int64_t channels = 3;
    core::Dtype dtype = core::Dtype::UInt8;

    // 2D Tensor. IsSame() tests memory sharing and shape matching.
    core::Tensor t_2d({rows, cols}, dtype, device);
    t::geometry::Image im_2d(t_2d);
    EXPECT_FALSE(im_2d.AsTensor().IsSame(t_2d));
    EXPECT_TRUE(im_2d.AsTensor().Reshape(t_2d.GetShape()).IsSame(t_2d));

    // 3D Tensor.
    core::Tensor t_3d({rows, cols, channels}, dtype, device);
    t::geometry::Image im_3d(t_3d);
    EXPECT_TRUE(im_3d.AsTensor().IsSame(t_3d));

    // Not 2D nor 3D.
    core::Tensor t_4d({rows, cols, channels, channels}, dtype, device);
    EXPECT_ANY_THROW(t::geometry::Image im_4d(t_4d); (void)im_4d;);

    // Non-contiguous tensor.
    // t_3d_sliced = t_3d[:, :, 0:3:2]
    core::Tensor t_3d_sliced = t_3d.Slice(2, 0, 3, 2);
    EXPECT_EQ(t_3d_sliced.GetShape(), core::SizeVector({rows, cols, 2}));
    EXPECT_FALSE(t_3d_sliced.IsContiguous());
    EXPECT_ANY_THROW(t::geometry::Image im_nc(t_3d_sliced); (void)im_nc;);
}

TEST_P(ImagePermuteDevicePairs, CopyDevice) {
    core::Device dst_device;
    core::Device src_device;
    std::tie(dst_device, src_device) = GetParam();

    core::Tensor data =
            core::Tensor::Ones({2, 3}, core::Dtype::Float32, src_device);
    t::geometry::Image im(data);

    // Copy is created on the dst_device.
    t::geometry::Image im_copy = im.To(dst_device, /*copy=*/true);

    EXPECT_EQ(im_copy.GetDevice(), dst_device);
    EXPECT_EQ(im_copy.GetDtype(), im.GetDtype());
}

TEST_P(ImagePermuteDevices, Copy) {
    core::Device device = GetParam();

    core::Tensor data =
            core::Tensor::Ones({2, 3}, core::Dtype::Float32, device);
    t::geometry::Image im(data);

    // Copy is on the same device as source.
    t::geometry::Image im_copy = im.Clone();

    // Copy does not share the same memory with source (deep copy).
    EXPECT_FALSE(im_copy.AsTensor().IsSame(im.AsTensor()));

    // Copy has the same attributes and values as source.
    EXPECT_TRUE(im_copy.AsTensor().AllClose(im.AsTensor()));
}

// Test automatic scale determination for conversion from UInt8 / UInt16 ->
// Float32/64 and LinearTransform().
// Currently needs IPP.
TEST_P(ImagePermuteDevices,
       OPEN3D_CONCATENATE(IPP_CONDITIONAL_TEST_STR, To_LinearTransform)) {
    using ::testing::ElementsAreArray;
    using ::testing::FloatEq;
    core::Device device = GetParam();

    // reference data
    const std::vector<uint8_t> input_data = {10, 25, 0, 13};
    auto output_ref = {FloatEq(10. / 255), FloatEq(25. / 255), FloatEq(0.),
                       FloatEq(13. / 255)};
    auto negative_image_ref = {FloatEq(1. - 10. / 255), FloatEq(1. - 25. / 255),
                               FloatEq(1.), FloatEq(1. - 13. / 255)};

    t::geometry::Image input(
            core::Tensor{input_data, {2, 2, 1}, core::Dtype::UInt8, device});
    // UInt8 -> Float32: auto scale = 1./255
    t::geometry::Image output = input.To(core::Dtype::Float32);
    EXPECT_EQ(output.GetDtype(), core::Dtype::Float32);
    EXPECT_THAT(output.AsTensor().ToFlatVector<float>(),
                ElementsAreArray(output_ref));

    // LinearTransform to negative image
    output.LinearTransform(/* scale= */ -1, /* offset= */ 1);
    EXPECT_THAT(output.AsTensor().ToFlatVector<float>(),
                ElementsAreArray(negative_image_ref));

    // UInt8 -> UInt16: auto scale = 1
    output = input.To(core::Dtype::UInt16);
    EXPECT_EQ(output.GetDtype(), core::Dtype::UInt16);
    EXPECT_THAT(output.AsTensor().ToFlatVector<uint16_t>(),
                ElementsAreArray(input_data));
}

TEST_P(ImagePermuteDevices, FilterBilateral) {
    core::Device device = GetParam();

<<<<<<< HEAD
    // clang-format off
    const std::vector<float> input_data =
      {0, 0, 0, 0, 0,
       0, 0, 0, 0, 0,
       0, 0, 1, 0, 0,
       0, 0, 0, 0, 0,
       0, 0, 0, 0, 0};
    const std::vector<float> output_ref_ipp =
      {0.0, 0.0, 0.0, 0.0, 0.0,
       0.0, 0.0, 0.199001, 0.0, 0.0,
       0.0, 0.199001, 0.201605, 0.199001, 0.0,
       0.0, 0.0, 0.199001, 0.0, 0.0,
       0.0, 0.0, 0.0, 0.0, 0.0};
    const std::vector<float> output_ref_npp =
      {0.0, 0.0, 0.0, 0.0, 0.0,
       0.0, 0.110249, 0.110802, 0.110249, 0.0,
       0.0, 0.110802, 0.112351, 0.110802, 0.0,
       0.0, 0.110249, 0.110802, 0.110249, 0.0,
       0.0, 0.0, 0.0, 0.0, 0.0};
    // clang-format on
    core::Tensor data =
            core::Tensor(input_data, {5, 5, 1}, core::Dtype::Float32, device);

    t::geometry::Image im(data);
    if (!t::geometry::Image::HAVE_IPPICV &&
        device.GetType() == core::Device::DeviceType::CPU) {  // Not Implemented
        ASSERT_THROW(im.FilterBilateral(3, 10, 10), std::runtime_error);
    } else {
        im = im.FilterBilateral(3, 10, 10);
        if (device.GetType() == core::Device::DeviceType::CPU) {
            EXPECT_TRUE(im.AsTensor().AllClose(core::Tensor(
                    output_ref_ipp, {5, 5, 1}, core::Dtype::Float32, device)));
        } else {
            EXPECT_TRUE(im.AsTensor().AllClose(core::Tensor(
                    output_ref_npp, {5, 5, 1}, core::Dtype::Float32, device)));
=======
    {  // Float32
        // clang-format off
        const std::vector<float> input_data =
          {0, 0, 0, 0, 0,
           0, 0, 0, 0, 0,
           0, 0, 1, 0, 0,
           0, 0, 0, 0, 0,
           0, 0, 0, 0, 0};
        const std::vector<float> output_ref_ipp =
          {0.0, 0.0, 0.0, 0.0, 0.0,
           0.0, 0.0, 0.199001, 0.0, 0.0,
           0.0, 0.199001, 0.201605, 0.199001, 0.0,
           0.0, 0.0, 0.199001, 0.0, 0.0,
           0.0, 0.0, 0.0, 0.0, 0.0};
        const std::vector<float> output_ref_npp =
          {0.0, 0.0, 0.0, 0.0, 0.0,
           0.0, 0.110249, 0.110802, 0.110249, 0.0,
           0.0, 0.110802, 0.112351, 0.110802, 0.0,
           0.0, 0.110249, 0.110802, 0.110249, 0.0,
           0.0, 0.0, 0.0, 0.0, 0.0};
        // clang-format on

        core::Tensor data = core::Tensor(input_data, {5, 5, 1},
                                         core::Dtype::Float32, device);

        t::geometry::Image im(data);
        if (!t::geometry::Image::HAVE_IPPICV &&
            device.GetType() ==
                    core::Device::DeviceType::CPU) {  // Not Implemented
            ASSERT_THROW(im.FilterBilateral(3, 10, 10), std::runtime_error);
        } else {
            im = im.FilterBilateral(3, 10, 10);
            if (device.GetType() == core::Device::DeviceType::CPU) {
                EXPECT_TRUE(im.AsTensor().AllClose(
                        core::Tensor(output_ref_ipp, {5, 5, 1},
                                     core::Dtype::Float32, device)));
            } else {
                EXPECT_TRUE(im.AsTensor().AllClose(
                        core::Tensor(output_ref_npp, {5, 5, 1},
                                     core::Dtype::Float32, device)));
            }
        }
    }

    {  // UInt8
        // clang-format off
        const std::vector<uint8_t> input_data =
          {0, 0, 0, 0, 0,
           0, 121, 121, 121, 0,
           0, 125, 128, 125, 0,
           0, 121, 121, 121, 0,
           0, 0, 0, 0, 0};
        const std::vector<uint8_t> output_ref_ipp =
          {0, 0, 0, 0, 0,
           0, 122, 122, 122, 0,
           0, 124, 125, 124, 0,
           0, 122, 122, 122, 0,
           0, 0, 0, 0, 0};
        const std::vector<uint8_t> output_ref_npp =
          {0, 0, 0, 0, 0,
           0, 122, 122, 122, 0,
           0, 123, 123, 123, 0,
           0, 122, 122, 122, 0,
           0, 0, 0, 0, 0};
        // clang-format on

        core::Tensor data =
                core::Tensor(input_data, {5, 5, 1}, core::Dtype::UInt8, device);

        t::geometry::Image im(data);
        if (!t::geometry::Image::HAVE_IPPICV &&
            device.GetType() ==
                    core::Device::DeviceType::CPU) {  // Not Implemented
            ASSERT_THROW(im.FilterBilateral(3, 5, 5), std::runtime_error);
        } else {
            im = im.FilterBilateral(3, 5, 5);
            utility::LogInfo("{}", im.AsTensor().View({5, 5}).ToString());

            if (device.GetType() == core::Device::DeviceType::CPU) {
                EXPECT_TRUE(im.AsTensor().AllClose(
                        core::Tensor(output_ref_ipp, {5, 5, 1},
                                     core::Dtype::UInt8, device)));
            } else {
                EXPECT_TRUE(im.AsTensor().AllClose(
                        core::Tensor(output_ref_npp, {5, 5, 1},
                                     core::Dtype::UInt8, device)));
            }
>>>>>>> 5ef9a37f
        }
    }
}

// IPP and NPP are consistent when kernel_size = 3x3.
// Note: in 5 x 5 NPP adds a weird offset.
TEST_P(ImagePermuteDevices, FilterGaussian) {
    core::Device device = GetParam();

<<<<<<< HEAD
    // clang-format off
    const std::vector<float> input_data =
      {0, 0, 0, 0, 0,
       0, 1, 0, 0, 1,
       0, 0, 0, 0, 0,
       0, 0, 0, 0, 0,
       0, 0, 0, 1, 0};
    const std::vector<float> output_ref =
      {0.0751136, 0.123841, 0.0751136, 0.0751136, 0.198955,
       0.123841, 0.204180, 0.123841, 0.123841, 0.328021,
       0.0751136, 0.123841, 0.0751136, 0.0751136, 0.198955,
       0.0, 0.0, 0.0751136, 0.123841, 0.0751136,
       0.0, 0.0, 0.198955, 0.328021, 0.198955};
    // clang-format on

    core::Tensor data =
            core::Tensor(input_data, {5, 5, 1}, core::Dtype::Float32, device);
    t::geometry::Image im(data);
    if (!t::geometry::Image::HAVE_IPPICV &&
        device.GetType() == core::Device::DeviceType::CPU) {  // Not Implemented
        ASSERT_THROW(im.FilterGaussian(3), std::runtime_error);
    } else {
        im = im.FilterGaussian(3);
        EXPECT_TRUE(im.AsTensor().AllClose(core::Tensor(
                output_ref, {5, 5, 1}, core::Dtype::Float32, device)));
=======
    {  // Float32
        // clang-format off
        const std::vector<float> input_data =
          {0, 0, 0, 0, 0,
           0, 1, 0, 0, 1,
           0, 0, 0, 0, 0,
           0, 0, 0, 0, 0,
           0, 0, 0, 1, 0};
        const std::vector<float> output_ref =
          {0.0751136, 0.123841, 0.0751136, 0.0751136, 0.198955,
           0.123841, 0.204180, 0.123841, 0.123841, 0.328021,
           0.0751136, 0.123841, 0.0751136, 0.0751136, 0.198955,
           0.0, 0.0, 0.0751136, 0.123841, 0.0751136,
           0.0, 0.0, 0.198955, 0.328021, 0.198955};
        // clang-format on

        core::Tensor data = core::Tensor(input_data, {5, 5, 1},
                                         core::Dtype::Float32, device);
        t::geometry::Image im(data);
        if (!t::geometry::Image::HAVE_IPPICV &&
            device.GetType() ==
                    core::Device::DeviceType::CPU) {  // Not Implemented
            ASSERT_THROW(im.FilterGaussian(3), std::runtime_error);
        } else {
            im = im.FilterGaussian(3);
            EXPECT_TRUE(im.AsTensor().AllClose(core::Tensor(
                    output_ref, {5, 5, 1}, core::Dtype::Float32, device)));
        }
    }

    {  // UInt8
        // clang-format off
        const std::vector<uint8_t> input_data =
          {0, 0, 0, 0, 0,
           0, 128, 0, 0, 255,
           0, 0, 0, 128, 0,
           0, 0, 0, 0, 0,
           0, 0, 0, 255, 0};
        const std::vector<uint8_t> output_ref_ipp =
          {10, 16, 10, 19, 51,
           16, 26, 25, 47, 93,
           10, 16, 25, 45, 67,
           0, 0, 29, 47, 29,
           0, 0, 51, 84, 51};
        const std::vector<uint8_t> output_ref_npp =
          {9, 15, 9, 19, 50,
           15, 26, 25, 47, 93,
           9, 15, 25, 45, 66,
           0, 0, 28, 47, 28,
           0, 0, 50, 83, 50};
        // clang-format on

        core::Tensor data =
                core::Tensor(input_data, {5, 5, 1}, core::Dtype::UInt8, device);
        t::geometry::Image im(data);
        if (!t::geometry::Image::HAVE_IPPICV &&
            device.GetType() ==
                    core::Device::DeviceType::CPU) {  // Not Implemented
            ASSERT_THROW(im.FilterGaussian(3), std::runtime_error);
        } else {
            im = im.FilterGaussian(3);
            utility::LogInfo("{}", im.AsTensor().View({5, 5}).ToString());

            if (device.GetType() == core::Device::DeviceType::CPU) {
                EXPECT_TRUE(im.AsTensor().AllClose(
                        core::Tensor(output_ref_ipp, {5, 5, 1},
                                     core::Dtype::UInt8, device)));
            } else {
                EXPECT_TRUE(im.AsTensor().AllClose(
                        core::Tensor(output_ref_npp, {5, 5, 1},
                                     core::Dtype::UInt8, device)));
            }
        }
>>>>>>> 5ef9a37f
    }
}

TEST_P(ImagePermuteDevices, Filter) {
    core::Device device = GetParam();

<<<<<<< HEAD
    // clang-format off
      const std::vector<float> input_data =
        {0, 0, 0, 0, 0,
         0, 0, 0, 0, 0,
         0, 0, 1, 0, 0,
         0, 0, 0, 0, 0,
         0, 0, 0, 0, 0};
      const std::vector<float> kernel_data =
        {0.00296902, 0.0133062 , 0.02193824, 0.0133062 , 1.00296902,
         0.0133062 , 0.05963413, 0.09832021, 0.05963413, 0.0133062 ,
         0.02193824, 0.09832021, 0.16210286, 0.09832021, 0.02193824,
         0.0133062 , 0.05963413, 0.09832021, 0.05963413, 0.0133062 ,
         0.00296902, 0.0133062 , 0.02193824, 0.0133062 , -1.00296902
        };
    // clang-format on

    core::Tensor data =
            core::Tensor(input_data, {5, 5, 1}, core::Dtype::Float32, device);
    core::Tensor kernel =
            core::Tensor(kernel_data, {5, 5}, core::Dtype::Float32, device);
    t::geometry::Image im(data);
    if (!t::geometry::Image::HAVE_IPPICV &&
        device.GetType() == core::Device::DeviceType::CPU) {  // Not Implemented
        ASSERT_THROW(im.Filter(kernel), std::runtime_error);
    } else {
        t::geometry::Image im_new = im.Filter(kernel);
        EXPECT_TRUE(im_new.AsTensor().Reverse().View({5, 5}).AllClose(kernel));
=======
    {  // Float32
        // clang-format off
        const std::vector<float> input_data =
          {0, 0, 0, 0, 0,
           0, 0, 0, 0, 0,
           0, 0, 1, 0, 0,
           0, 0, 0, 0, 0,
           0, 0, 0, 0, 0};
       const std::vector<float> kernel_data =
          {0.00296902, 0.0133062 , 0.02193824, 0.0133062 , 1.00296902,
           0.0133062 , 0.05963413, 0.09832021, 0.05963413, 0.0133062 ,
           0.02193824, 0.09832021, 0.16210286, 0.09832021, 0.02193824,
           0.0133062 , 0.05963413, 0.09832021, 0.05963413, 0.0133062 ,
           0.00296902, 0.0133062 , 0.02193824, 0.0133062 , -1.00296902
        };
        // clang-format on

        core::Tensor data = core::Tensor(input_data, {5, 5, 1},
                                         core::Dtype::Float32, device);
        core::Tensor kernel =
                core::Tensor(kernel_data, {5, 5}, core::Dtype::Float32, device);
        t::geometry::Image im(data);
        if (!t::geometry::Image::HAVE_IPPICV &&
            device.GetType() ==
                    core::Device::DeviceType::CPU) {  // Not Implemented
            ASSERT_THROW(im.Filter(kernel), std::runtime_error);
        } else {
            t::geometry::Image im_new = im.Filter(kernel);
            EXPECT_TRUE(
                    im_new.AsTensor().Reverse().View({5, 5}).AllClose(kernel));
        }
    }

    {  // UInt8
        // clang-format off
        const std::vector<uint8_t> input_data =
          {0, 0, 0, 0, 0,
           0, 0, 0, 0, 0,
           0, 0, 128, 0, 0,
           0, 0, 0, 0, 0,
           0, 0, 0, 0, 255};
       const std::vector<float> kernel_data =
          {0.00296902, 0.0133062 , 0.02193824, 0.0133062 , 1.00296902,
           0.0133062 , 0.05963413, 0.09832021, 0.05963413, 0.0133062 ,
           0.02193824, 0.09832021, 0.16210286, 0.09832021, 0.02193824,
           0.0133062 , 0.05963413, 0.09832021, 0.05963413, 0.0133062 ,
           0.00296902, 0.0133062 , 0.02193824, 0.0133062 , -1.00296902
        };

       const std::vector<uint8_t> output_ref_ipp =
         {0, 2, 3, 2, 0,
          2, 8, 13, 8, 2,
          3, 13, 0, 0, 0,
          2, 8, 0, 0, 0,
          128, 2, 0, 0, 0
         };
       const std::vector<uint8_t> output_ref_npp =
         {0, 1, 2, 1, 0,
          1, 7, 12, 7, 1,
          2, 12, 0, 0, 0,
          1, 7, 0, 0, 0,
          128, 1, 0, 0, 0
         };
        // clang-format on

        core::Tensor data =
                core::Tensor(input_data, {5, 5, 1}, core::Dtype::UInt8, device);
        core::Tensor kernel =
                core::Tensor(kernel_data, {5, 5}, core::Dtype::Float32, device);
        t::geometry::Image im(data);
        if (!t::geometry::Image::HAVE_IPPICV &&
            device.GetType() ==
                    core::Device::DeviceType::CPU) {  // Not Implemented
            ASSERT_THROW(im.Filter(kernel), std::runtime_error);
        } else {
            im = im.Filter(kernel);
            utility::LogInfo("{}", im.AsTensor().View({5, 5}).ToString());

            if (device.GetType() == core::Device::DeviceType::CPU) {
                EXPECT_TRUE(im.AsTensor().AllClose(
                        core::Tensor(output_ref_ipp, {5, 5, 1},
                                     core::Dtype::UInt8, device)));
            } else {
                EXPECT_TRUE(im.AsTensor().AllClose(
                        core::Tensor(output_ref_npp, {5, 5, 1},
                                     core::Dtype::UInt8, device)));
            }
        }
>>>>>>> 5ef9a37f
    }
}

TEST_P(ImagePermuteDevices, FilterSobel) {
    core::Device device = GetParam();

    // clang-format off
    const std::vector<float> input_data =
      {0, 0, 0, 0, 1,
       0, 1, 1, 0, 0,
       0, 0, 1, 0, 0,
       1, 0, 1, 0, 0,
       0, 0, 1, 1, 0};
    const std::vector<float> output_dx_ref =
      {1, 1, -1, 2, 3,
       2, 3, -2, -2, 1,
       0, 3, -1, -4, 0,
       -2, 2, 1, -4, -1,
       -1, 3, 3, -4, -3};
    const std::vector<float> output_dy_ref =
      {1, 3, 3, 0, -3,
       0, 1, 2, 0, -3,
       2, -1, -1, 0, 0,
       0, 0, 1, 2, 1,
       -3, -1, 1, 2, 1};
    // clang-format on

    {  // Float32 -> Float32
        core::Tensor data = core::Tensor(input_data, {5, 5, 1},
                                         core::Dtype::Float32, device);
        t::geometry::Image im(data);
        t::geometry::Image dx, dy;
        if (!t::geometry::Image::HAVE_IPPICV &&
            device.GetType() ==
                    core::Device::DeviceType::CPU) {  // Not Implemented
            ASSERT_THROW(im.FilterSobel(3), std::runtime_error);
        } else {
            std::tie(dx, dy) = im.FilterSobel(3);

            EXPECT_TRUE(dx.AsTensor().AllClose(core::Tensor(
                    output_dx_ref, {5, 5, 1}, core::Dtype::Float32, device)));
            EXPECT_TRUE(dy.AsTensor().AllClose(core::Tensor(
                    output_dy_ref, {5, 5, 1}, core::Dtype::Float32, device)));
            utility::LogInfo("{}", dx.AsTensor().View({5, 5}).ToString());
        }
    }

    {  // UInt8 -> Int16
        core::Tensor data = core::Tensor(input_data, {5, 5, 1},
                                         core::Dtype::Float32, device)
                                    .To(core::Dtype::UInt8);
        t::geometry::Image im(data);
        t::geometry::Image dx, dy;
        if (!t::geometry::Image::HAVE_IPPICV &&
            device.GetType() ==
                    core::Device::DeviceType::CPU) {  // Not Implemented
            ASSERT_THROW(im.FilterSobel(3), std::runtime_error);
        } else {
            std::tie(dx, dy) = im.FilterSobel(3);

            EXPECT_TRUE(dx.AsTensor().AllClose(
                    core::Tensor(output_dx_ref, {5, 5, 1}, core::Dtype::Float32,
                                 device)
                            .To(core::Dtype::Int16)));
            EXPECT_TRUE(dy.AsTensor().AllClose(
                    core::Tensor(output_dy_ref, {5, 5, 1}, core::Dtype::Float32,
                                 device)
                            .To(core::Dtype::Int16)));
            utility::LogInfo("{}", dx.AsTensor().View({5, 5}).ToString());
        }
    }
}

TEST_P(ImagePermuteDevices, Resize) {
    core::Device device = GetParam();
<<<<<<< HEAD
    // clang-format off
    const std::vector<float> input_data =
      {0, 0, 1, 1, 1, 1,
       0, 1, 1, 0, 0, 1,
       1, 0, 0, 1, 0, 1,
       0, 1, 1, 0, 1, 1,
       1, 1, 1, 0, 1, 1,
       1, 1, 1, 1, 1, 1};
    const std::vector<float> output_ref =
      {0, 1, 1,
       1, 0, 0,
       1, 1, 1};
    // clang-format on

    core::Tensor data =
            core::Tensor(input_data, {6, 6, 1}, core::Dtype::Float32, device);
    t::geometry::Image im(data);
    if (!t::geometry::Image::HAVE_IPPICV &&
        device.GetType() == core::Device::DeviceType::CPU) {  // Not Implemented
        ASSERT_THROW(im.Resize(0.5, t::geometry::Image::Nearest),
                     std::runtime_error);
    } else {
        im = im.Resize(0.5, t::geometry::Image::Nearest);
        EXPECT_TRUE(im.AsTensor().AllClose(core::Tensor(
                output_ref, {3, 3, 1}, core::Dtype::Float32, device)));
=======

    {  // Float32
        // clang-format off
        const std::vector<float> input_data =
          {0, 0, 1, 1, 1, 1,
           0, 1, 1, 0, 0, 1,
           1, 0, 0, 1, 0, 1,
           0, 1, 1, 0, 1, 1,
           1, 1, 1, 0, 1, 1,
           1, 1, 1, 1, 1, 1};
        const std::vector<float> output_ref =
          {0, 1, 1,
           1, 0, 0,
           1, 1, 1};
        // clang-format on

        core::Tensor data = core::Tensor(input_data, {6, 6, 1},
                                         core::Dtype::Float32, device);
        t::geometry::Image im(data);
        if (!t::geometry::Image::HAVE_IPPICV &&
            device.GetType() ==
                    core::Device::DeviceType::CPU) {  // Not Implemented
            ASSERT_THROW(
                    im.Resize(0.5, t::geometry::Image::InterpType::Nearest),
                    std::runtime_error);
        } else {
            im = im.Resize(0.5, t::geometry::Image::InterpType::Nearest);
            EXPECT_TRUE(im.AsTensor().AllClose(core::Tensor(
                    output_ref, {3, 3, 1}, core::Dtype::Float32, device)));
        }
    }
    {  // UInt8
        // clang-format off
        const std::vector<uint8_t> input_data =
          {0, 0, 128, 1, 1, 1,
           0, 1, 1, 0, 0, 1,
           128, 0, 0, 255, 0, 1,
           0, 1, 128, 0, 1, 128,
           1, 128, 1, 0, 255, 128,
           1, 1, 1, 1, 128, 1};
        const std::vector<uint8_t> output_ref_ipp =
          {0, 32, 1,
           32, 96, 32,
           33, 1, 128};
        const std::vector<uint8_t> output_ref_npp =
          {0, 33, 1,
           32, 96, 33,
           33, 1, 128};
        // clang-format on

        core::Tensor data =
                core::Tensor(input_data, {6, 6, 1}, core::Dtype::UInt8, device);
        t::geometry::Image im(data);
        if (!t::geometry::Image::HAVE_IPPICV &&
            device.GetType() ==
                    core::Device::DeviceType::CPU) {  // Not Implemented
            ASSERT_THROW(im.Resize(0.5, t::geometry::Image::InterpType::Super),
                         std::runtime_error);
        } else {
            t::geometry::Image im_low =
                    im.Resize(0.5, t::geometry::Image::InterpType::Super);
            utility::LogInfo("{}", im_low.AsTensor().View({3, 3}).ToString());

            if (device.GetType() == core::Device::DeviceType::CPU) {
                EXPECT_TRUE(im_low.AsTensor().AllClose(
                        core::Tensor(output_ref_ipp, {3, 3, 1},
                                     core::Dtype::UInt8, device)));
            } else {
                EXPECT_TRUE(im_low.AsTensor().AllClose(
                        core::Tensor(output_ref_npp, {3, 3, 1},
                                     core::Dtype::UInt8, device)));

                // Check output in the CI to see if other inteprolations works
                // with other platforms
                im_low = im.Resize(0.5, t::geometry::Image::InterpType::Linear);
                utility::LogInfo("Linear: {}",
                                 im_low.AsTensor().View({3, 3}).ToString());

                im_low = im.Resize(0.5, t::geometry::Image::InterpType::Cubic);
                utility::LogInfo("Cubic: {}",
                                 im_low.AsTensor().View({3, 3}).ToString());

                im_low =
                        im.Resize(0.5, t::geometry::Image::InterpType::Lanczos);
                utility::LogInfo("Lanczos: {}",
                                 im_low.AsTensor().View({3, 3}).ToString());
            }
        }
>>>>>>> 5ef9a37f
    }
}

TEST_P(ImagePermuteDevices, PyrDown) {
    core::Device device = GetParam();

<<<<<<< HEAD
    // clang-format off
    const std::vector<float> input_data =
      {0, 0, 0, 1, 0, 1,
       0, 1, 0, 0, 0, 1,
       0, 0, 0, 1, 0, 1,
       1, 0, 0, 0, 0, 1,
       1, 0, 0, 0, 0, 1,
       1, 1, 1, 1, 1, 1};
    const std::vector<float> output_ref =
      {0.0596343, 0.244201, 0.483257,
       0.269109, 0.187536, 0.410317,
       0.752312, 0.347241, 0.521471};
    // clang-format on

    core::Tensor data =
            core::Tensor(input_data, {6, 6, 1}, core::Dtype::Float32, device);
    t::geometry::Image im(data);

    if (!t::geometry::Image::HAVE_IPPICV &&
        device.GetType() == core::Device::DeviceType::CPU) {  // Not Implemented
        ASSERT_THROW(im.PyrDown(), std::runtime_error);
    } else {
        im = im.PyrDown();
        EXPECT_TRUE(im.AsTensor().AllClose(core::Tensor(
                output_ref, {3, 3, 1}, core::Dtype::Float32, device)));
=======
    {  // Float32
        // clang-format off
        const std::vector<float> input_data =
          {0, 0, 0, 1, 0, 1,
           0, 1, 0, 0, 0, 1,
           0, 0, 0, 1, 0, 1,
           1, 0, 0, 0, 0, 1,
           1, 0, 0, 0, 0, 1,
           1, 1, 1, 1, 1, 1};
        const std::vector<float> output_ref =
          {0.0596343, 0.244201, 0.483257,
           0.269109, 0.187536, 0.410317,
           0.752312, 0.347241, 0.521471};
        // clang-format on

        core::Tensor data = core::Tensor(input_data, {6, 6, 1},
                                         core::Dtype::Float32, device);
        t::geometry::Image im(data);

        if (!t::geometry::Image::HAVE_IPPICV &&
            device.GetType() ==
                    core::Device::DeviceType::CPU) {  // Not Implemented
            ASSERT_THROW(im.PyrDown(), std::runtime_error);
        } else {
            im = im.PyrDown();
            EXPECT_TRUE(im.AsTensor().AllClose(core::Tensor(
                    output_ref, {3, 3, 1}, core::Dtype::Float32, device)));
        }
    }

    {  // UInt8
        // clang-format off
        const std::vector<uint8_t> input_data =
          {0, 0, 0, 128, 0, 1,
           0, 128, 0, 0, 0, 1,
           0, 0, 0, 128, 0, 128,
           255, 0, 0, 0, 0, 1,
           1, 0, 0, 0, 0, 1,
           1, 1, 255, 1, 128, 255};
        const std::vector<uint8_t> output_ref_ipp =
          {8, 31, 26,
           51, 25, 30,
           48, 38, 46};
        const std::vector<uint8_t> output_ref_npp =
          {7, 31, 25,
           51, 25, 29,
           48, 38, 46};
        // clang-format on

        core::Tensor data =
                core::Tensor(input_data, {6, 6, 1}, core::Dtype::UInt8, device);
        t::geometry::Image im(data);

        if (!t::geometry::Image::HAVE_IPPICV &&
            device.GetType() ==
                    core::Device::DeviceType::CPU) {  // Not Implemented
            ASSERT_THROW(im.PyrDown(), std::runtime_error);
        } else {
            im = im.PyrDown();
            utility::LogInfo("{}", im.AsTensor().View({3, 3}).ToString());

            if (device.GetType() == core::Device::DeviceType::CPU) {
                EXPECT_TRUE(im.AsTensor().AllClose(
                        core::Tensor(output_ref_ipp, {3, 3, 1},
                                     core::Dtype::UInt8, device)));
            } else {
                EXPECT_TRUE(im.AsTensor().AllClose(
                        core::Tensor(output_ref_npp, {3, 3, 1},
                                     core::Dtype::UInt8, device)));
            }
        }
>>>>>>> 5ef9a37f
    }
}

TEST_P(ImagePermuteDevices, Dilate) {
    using ::testing::ElementsAreArray;

    // reference data used to validate the filtering of an image
    // clang-format off
    const std::vector<float> input_data = {
        0, 0, 0, 0, 0, 0, 0, 0,
        1.2, 1, 0, 0, 0, 0, 1, 0,
        0, 0, 1, 0, 0, 0, 0, 0,
        0, 0, 0, 0, 0, 0, 0, 0};
    const std::vector<float> output_ref = {
        1.2, 1.2, 1, 0, 0, 1, 1, 1,
        1.2, 1.2, 1, 1, 0, 1, 1, 1,
        1.2, 1.2, 1, 1, 0, 1, 1, 1,
        0, 1, 1, 1, 0, 0, 0, 0};
    // clang-format on

    // test image dimensions
    const int rows = 4;
    const int cols = 8;
    const int channels = 1;
    const int kernel_size = 3;
    core::Device device = GetParam();

    core::Tensor t_input{
            input_data, {rows, cols, channels}, core::Dtype::Float32, device};
    t::geometry::Image input(t_input);
    t::geometry::Image output;

    // UInt8
    core::Tensor t_input_uint8_t =
            t_input.To(core::Dtype::UInt8);  // normal static_cast is OK
    t::geometry::Image input_uint8_t(t_input_uint8_t);
    if (!t::geometry::Image::HAVE_IPPICV &&
        device.GetType() == core::Device::DeviceType::CPU) {  // Not Implemented
        ASSERT_THROW(input_uint8_t.Dilate(kernel_size), std::runtime_error);
    } else {
        output = input_uint8_t.Dilate(kernel_size);
        EXPECT_EQ(output.GetRows(), input.GetRows());
        EXPECT_EQ(output.GetCols(), input.GetCols());
        EXPECT_EQ(output.GetChannels(), input.GetChannels());
        EXPECT_THAT(output.AsTensor().ToFlatVector<uint8_t>(),
                    ElementsAreArray(output_ref));
    }

    // UInt16
    core::Tensor t_input_uint16_t =
            t_input.To(core::Dtype::UInt16);  // normal static_cast is OK
    t::geometry::Image input_uint16_t(t_input_uint16_t);
    if (!t::geometry::Image::HAVE_IPPICV &&
        device.GetType() == core::Device::DeviceType::CPU) {  // Not Implemented
        ASSERT_THROW(input_uint16_t.Dilate(kernel_size), std::runtime_error);
    } else {
        output = input_uint16_t.Dilate(kernel_size);
        EXPECT_EQ(output.GetRows(), input.GetRows());
        EXPECT_EQ(output.GetCols(), input.GetCols());
        EXPECT_EQ(output.GetChannels(), input.GetChannels());
        EXPECT_THAT(output.AsTensor().ToFlatVector<uint16_t>(),
                    ElementsAreArray(output_ref));
    }

    // Float32
    if (!t::geometry::Image::HAVE_IPPICV &&
        device.GetType() == core::Device::DeviceType::CPU) {  // Not Implemented
        ASSERT_THROW(input.Dilate(kernel_size), std::runtime_error);
    } else {
        output = input.Dilate(kernel_size);
        EXPECT_EQ(output.GetRows(), input.GetRows());
        EXPECT_EQ(output.GetCols(), input.GetCols());
        EXPECT_EQ(output.GetChannels(), input.GetChannels());
        EXPECT_THAT(output.AsTensor().ToFlatVector<float>(),
                    ElementsAreArray(output_ref));
    }
}

// tImage: (r, c, ch) | legacy Image: (u, v, ch) = (c, r, ch)
TEST_P(ImagePermuteDevices, ToLegacyImage) {
    core::Device device = GetParam();
    // 2 byte dtype is general enough for uin8_t as well as float
    core::Dtype dtype = core::Dtype::UInt16;

    // 2D tensor for 1 channel image
    core::Tensor t_1ch(std::vector<uint16_t>{0, 1, 2, 3, 4, 5}, {2, 3}, dtype,
                       device);

    // Test 1 channel image conversion
    t::geometry::Image im_1ch(t_1ch);
    geometry::Image leg_im_1ch = im_1ch.ToLegacyImage();
    for (int r = 0; r < im_1ch.GetRows(); ++r)
        for (int c = 0; c < im_1ch.GetCols(); ++c)
            EXPECT_EQ(im_1ch.At(r, c).Item<uint16_t>(),
                      *leg_im_1ch.PointerAt<uint16_t>(c, r));

    // 3D tensor for 3 channel image
    core::Tensor t_3ch(
            std::vector<uint16_t>{0, 1, 2, 3, 4, 5, 6, 7, 8, 9, 10, 11},
            {2, 2, 3}, dtype, device);
    // Test 3 channel image conversion
    t::geometry::Image im_3ch(t_3ch);
    geometry::Image leg_im_3ch = im_3ch.ToLegacyImage();
    for (int r = 0; r < im_3ch.GetRows(); ++r)
        for (int c = 0; c < im_3ch.GetCols(); ++c)
            for (int ch = 0; ch < im_3ch.GetChannels(); ++ch)
                EXPECT_EQ(im_3ch.At(r, c, ch).Item<uint16_t>(),
                          *leg_im_3ch.PointerAt<uint16_t>(c, r, ch));
}

}  // namespace tests
}  // namespace open3d<|MERGE_RESOLUTION|>--- conflicted
+++ resolved
@@ -195,43 +195,6 @@
 TEST_P(ImagePermuteDevices, FilterBilateral) {
     core::Device device = GetParam();
 
-<<<<<<< HEAD
-    // clang-format off
-    const std::vector<float> input_data =
-      {0, 0, 0, 0, 0,
-       0, 0, 0, 0, 0,
-       0, 0, 1, 0, 0,
-       0, 0, 0, 0, 0,
-       0, 0, 0, 0, 0};
-    const std::vector<float> output_ref_ipp =
-      {0.0, 0.0, 0.0, 0.0, 0.0,
-       0.0, 0.0, 0.199001, 0.0, 0.0,
-       0.0, 0.199001, 0.201605, 0.199001, 0.0,
-       0.0, 0.0, 0.199001, 0.0, 0.0,
-       0.0, 0.0, 0.0, 0.0, 0.0};
-    const std::vector<float> output_ref_npp =
-      {0.0, 0.0, 0.0, 0.0, 0.0,
-       0.0, 0.110249, 0.110802, 0.110249, 0.0,
-       0.0, 0.110802, 0.112351, 0.110802, 0.0,
-       0.0, 0.110249, 0.110802, 0.110249, 0.0,
-       0.0, 0.0, 0.0, 0.0, 0.0};
-    // clang-format on
-    core::Tensor data =
-            core::Tensor(input_data, {5, 5, 1}, core::Dtype::Float32, device);
-
-    t::geometry::Image im(data);
-    if (!t::geometry::Image::HAVE_IPPICV &&
-        device.GetType() == core::Device::DeviceType::CPU) {  // Not Implemented
-        ASSERT_THROW(im.FilterBilateral(3, 10, 10), std::runtime_error);
-    } else {
-        im = im.FilterBilateral(3, 10, 10);
-        if (device.GetType() == core::Device::DeviceType::CPU) {
-            EXPECT_TRUE(im.AsTensor().AllClose(core::Tensor(
-                    output_ref_ipp, {5, 5, 1}, core::Dtype::Float32, device)));
-        } else {
-            EXPECT_TRUE(im.AsTensor().AllClose(core::Tensor(
-                    output_ref_npp, {5, 5, 1}, core::Dtype::Float32, device)));
-=======
     {  // Float32
         // clang-format off
         const std::vector<float> input_data =
@@ -319,7 +282,6 @@
                         core::Tensor(output_ref_npp, {5, 5, 1},
                                      core::Dtype::UInt8, device)));
             }
->>>>>>> 5ef9a37f
         }
     }
 }
@@ -329,33 +291,6 @@
 TEST_P(ImagePermuteDevices, FilterGaussian) {
     core::Device device = GetParam();
 
-<<<<<<< HEAD
-    // clang-format off
-    const std::vector<float> input_data =
-      {0, 0, 0, 0, 0,
-       0, 1, 0, 0, 1,
-       0, 0, 0, 0, 0,
-       0, 0, 0, 0, 0,
-       0, 0, 0, 1, 0};
-    const std::vector<float> output_ref =
-      {0.0751136, 0.123841, 0.0751136, 0.0751136, 0.198955,
-       0.123841, 0.204180, 0.123841, 0.123841, 0.328021,
-       0.0751136, 0.123841, 0.0751136, 0.0751136, 0.198955,
-       0.0, 0.0, 0.0751136, 0.123841, 0.0751136,
-       0.0, 0.0, 0.198955, 0.328021, 0.198955};
-    // clang-format on
-
-    core::Tensor data =
-            core::Tensor(input_data, {5, 5, 1}, core::Dtype::Float32, device);
-    t::geometry::Image im(data);
-    if (!t::geometry::Image::HAVE_IPPICV &&
-        device.GetType() == core::Device::DeviceType::CPU) {  // Not Implemented
-        ASSERT_THROW(im.FilterGaussian(3), std::runtime_error);
-    } else {
-        im = im.FilterGaussian(3);
-        EXPECT_TRUE(im.AsTensor().AllClose(core::Tensor(
-                output_ref, {5, 5, 1}, core::Dtype::Float32, device)));
-=======
     {  // Float32
         // clang-format off
         const std::vector<float> input_data =
@@ -429,42 +364,12 @@
                                      core::Dtype::UInt8, device)));
             }
         }
->>>>>>> 5ef9a37f
     }
 }
 
 TEST_P(ImagePermuteDevices, Filter) {
     core::Device device = GetParam();
 
-<<<<<<< HEAD
-    // clang-format off
-      const std::vector<float> input_data =
-        {0, 0, 0, 0, 0,
-         0, 0, 0, 0, 0,
-         0, 0, 1, 0, 0,
-         0, 0, 0, 0, 0,
-         0, 0, 0, 0, 0};
-      const std::vector<float> kernel_data =
-        {0.00296902, 0.0133062 , 0.02193824, 0.0133062 , 1.00296902,
-         0.0133062 , 0.05963413, 0.09832021, 0.05963413, 0.0133062 ,
-         0.02193824, 0.09832021, 0.16210286, 0.09832021, 0.02193824,
-         0.0133062 , 0.05963413, 0.09832021, 0.05963413, 0.0133062 ,
-         0.00296902, 0.0133062 , 0.02193824, 0.0133062 , -1.00296902
-        };
-    // clang-format on
-
-    core::Tensor data =
-            core::Tensor(input_data, {5, 5, 1}, core::Dtype::Float32, device);
-    core::Tensor kernel =
-            core::Tensor(kernel_data, {5, 5}, core::Dtype::Float32, device);
-    t::geometry::Image im(data);
-    if (!t::geometry::Image::HAVE_IPPICV &&
-        device.GetType() == core::Device::DeviceType::CPU) {  // Not Implemented
-        ASSERT_THROW(im.Filter(kernel), std::runtime_error);
-    } else {
-        t::geometry::Image im_new = im.Filter(kernel);
-        EXPECT_TRUE(im_new.AsTensor().Reverse().View({5, 5}).AllClose(kernel));
-=======
     {  // Float32
         // clang-format off
         const std::vector<float> input_data =
@@ -553,7 +458,6 @@
                                      core::Dtype::UInt8, device)));
             }
         }
->>>>>>> 5ef9a37f
     }
 }
 
@@ -629,33 +533,6 @@
 
 TEST_P(ImagePermuteDevices, Resize) {
     core::Device device = GetParam();
-<<<<<<< HEAD
-    // clang-format off
-    const std::vector<float> input_data =
-      {0, 0, 1, 1, 1, 1,
-       0, 1, 1, 0, 0, 1,
-       1, 0, 0, 1, 0, 1,
-       0, 1, 1, 0, 1, 1,
-       1, 1, 1, 0, 1, 1,
-       1, 1, 1, 1, 1, 1};
-    const std::vector<float> output_ref =
-      {0, 1, 1,
-       1, 0, 0,
-       1, 1, 1};
-    // clang-format on
-
-    core::Tensor data =
-            core::Tensor(input_data, {6, 6, 1}, core::Dtype::Float32, device);
-    t::geometry::Image im(data);
-    if (!t::geometry::Image::HAVE_IPPICV &&
-        device.GetType() == core::Device::DeviceType::CPU) {  // Not Implemented
-        ASSERT_THROW(im.Resize(0.5, t::geometry::Image::Nearest),
-                     std::runtime_error);
-    } else {
-        im = im.Resize(0.5, t::geometry::Image::Nearest);
-        EXPECT_TRUE(im.AsTensor().AllClose(core::Tensor(
-                output_ref, {3, 3, 1}, core::Dtype::Float32, device)));
-=======
 
     {  // Float32
         // clang-format off
@@ -744,40 +621,12 @@
                                  im_low.AsTensor().View({3, 3}).ToString());
             }
         }
->>>>>>> 5ef9a37f
     }
 }
 
 TEST_P(ImagePermuteDevices, PyrDown) {
     core::Device device = GetParam();
 
-<<<<<<< HEAD
-    // clang-format off
-    const std::vector<float> input_data =
-      {0, 0, 0, 1, 0, 1,
-       0, 1, 0, 0, 0, 1,
-       0, 0, 0, 1, 0, 1,
-       1, 0, 0, 0, 0, 1,
-       1, 0, 0, 0, 0, 1,
-       1, 1, 1, 1, 1, 1};
-    const std::vector<float> output_ref =
-      {0.0596343, 0.244201, 0.483257,
-       0.269109, 0.187536, 0.410317,
-       0.752312, 0.347241, 0.521471};
-    // clang-format on
-
-    core::Tensor data =
-            core::Tensor(input_data, {6, 6, 1}, core::Dtype::Float32, device);
-    t::geometry::Image im(data);
-
-    if (!t::geometry::Image::HAVE_IPPICV &&
-        device.GetType() == core::Device::DeviceType::CPU) {  // Not Implemented
-        ASSERT_THROW(im.PyrDown(), std::runtime_error);
-    } else {
-        im = im.PyrDown();
-        EXPECT_TRUE(im.AsTensor().AllClose(core::Tensor(
-                output_ref, {3, 3, 1}, core::Dtype::Float32, device)));
-=======
     {  // Float32
         // clang-format off
         const std::vector<float> input_data =
@@ -849,7 +698,6 @@
                                      core::Dtype::UInt8, device)));
             }
         }
->>>>>>> 5ef9a37f
     }
 }
 
