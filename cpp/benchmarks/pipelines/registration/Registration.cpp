// ----------------------------------------------------------------------------
// -                        Open3D: www.open3d.org                            -
// ----------------------------------------------------------------------------
// The MIT License (MIT)
//
// Copyright (c) 2018 www.open3d.org
//
// Permission is hereby granted, free of charge, to any person obtaining a copy
// of this software and associated documentation files (the "Software"), to deal
// in the Software without restriction, including without limitation the rights
// to use, copy, modify, merge, publish, distribute, sublicense, and/or sell
// copies of the Software, and to permit persons to whom the Software is
// furnished to do so, subject to the following conditions:
//
// The above copyright notice and this permission notice shall be included in
// all copies or substantial portions of the Software.
//
// THE SOFTWARE IS PROVIDED "AS IS", WITHOUT WARRANTY OF ANY KIND, EXPRESS OR
// IMPLIED, INCLUDING BUT NOT LIMITED TO THE WARRANTIES OF MERCHANTABILITY,
// FITNESS FOR A PARTICULAR PURPOSE AND NONINFRINGEMENT. IN NO EVENT SHALL THE
// AUTHORS OR COPYRIGHT HOLDERS BE LIABLE FOR ANY CLAIM, DAMAGES OR OTHER
// LIABILITY, WHETHER IN AN ACTION OF CONTRACT, TORT OR OTHERWISE, ARISING
// FROM, OUT OF OR IN CONNECTION WITH THE SOFTWARE OR THE USE OR OTHER DEALINGS
// IN THE SOFTWARE.
// ----------------------------------------------------------------------------

#include "open3d/pipelines/registration/Registration.h"

#include <benchmark/benchmark.h>

#include <Eigen/Eigen>

#include "open3d/geometry/KDTreeFlann.h"
#include "open3d/geometry/PointCloud.h"
#include "open3d/io/PointCloudIO.h"
#include "open3d/pipelines/registration/TransformationEstimation.h"
#include "open3d/utility/Console.h"

// Testing parameters:
// Filename for pointcloud registration data.
static const std::string source_pointcloud_filename =
        TEST_DATA_DIR "/ICP/cloud_bin_0.pcd";
static const std::string target_pointcloud_filename =
        TEST_DATA_DIR "/ICP/cloud_bin_1.pcd";

static const std::string source_colored_pcd_filename =
        TEST_DATA_DIR "/ColoredICP/frag_115.ply";
static const std::string target_colored_pcd_filename =
        TEST_DATA_DIR "/ColoredICP/frag_116.ply";

static const double voxel_downsampling_factor = 0.05;

// ICP ConvergenceCriteria.
static const double relative_fitness = 1e-6;
static const double relative_rmse = 1e-6;
static const int max_iterations = 1;

// NNS parameter.
static const double max_correspondence_distance = 0.15;

namespace open3d {
namespace pipelines {
namespace registration {

static std::tuple<geometry::PointCloud, geometry::PointCloud> LoadPointCloud(
        const std::string& source_filename,
        const std::string& target_filename,
        const double voxel_downsample_factor = -1) {
    geometry::PointCloud source;
    geometry::PointCloud target;

    io::ReadPointCloud(source_filename, source, {"auto", false, false, true});
    io::ReadPointCloud(target_filename, target, {"auto", false, false, true});

    // Eliminates the case of impractical values (including negative).
    if (voxel_downsample_factor > 0.001) {
        source = *source.VoxelDownSample(voxel_downsample_factor);
        target = *target.VoxelDownSample(voxel_downsample_factor);
    } else {
        utility::LogWarning(
                " VoxelDownsample: Impractical voxel size [< 0.001], skiping "
                "downsampling.");
    }

    return std::make_tuple(source, target);
}

static void BenchmarkRegistrationICPLegacy(
        benchmark::State& state, const TransformationEstimationType& type) {
    geometry::PointCloud source;
    geometry::PointCloud target;

    std::tie(source, target) = LoadPointCloud(source_pointcloud_filename,
                                              target_pointcloud_filename,
                                              voxel_downsampling_factor);

    std::shared_ptr<TransformationEstimation> estimation;
    if (type == TransformationEstimationType::PointToPlane) {
        estimation = std::make_shared<TransformationEstimationPointToPlane>();
    } else if (type == TransformationEstimationType::PointToPoint) {
        estimation = std::make_shared<TransformationEstimationPointToPoint>();
    }

    Eigen::Matrix4d init_trans;
    init_trans << 0.862, 0.011, -0.507, 0.5, -0.139, 0.967, -0.215, 0.7, 0.487,
            0.255, 0.835, -1.4, 0.0, 0.0, 0.0, 1.0;

    RegistrationResult reg_result(init_trans);
    // Warm up.
    reg_result = RegistrationICP(
            source, target, max_correspondence_distance, init_trans,
            *estimation,
            ICPConvergenceCriteria(relative_fitness, relative_rmse,
                                   max_iterations));
    for (auto _ : state) {
        reg_result = RegistrationICP(
                source, target, max_correspondence_distance, init_trans,
                *estimation,
                ICPConvergenceCriteria(relative_fitness, relative_rmse,
                                       max_iterations));
    }

    utility::LogDebug(" Max iterations: {}, Max_correspondence_distance : {}",
                      max_iterations, max_correspondence_distance);
    utility::LogDebug(" Fitness: {}  Inlier RMSE: {}", reg_result.fitness_,
                      reg_result.inlier_rmse_);
}

static void BenchmarkRegistrationColoredICPLegacy(benchmark::State& state,
                                                  double voxel_size,
                                                  double iterations) {
    geometry::PointCloud source;
    geometry::PointCloud target;

    std::tie(source, target) =
            LoadPointCloud(source_colored_pcd_filename,
                           target_colored_pcd_filename, voxel_size);

<<<<<<< HEAD
=======
    // TODO (@rishabh) Add MultiScale ColoredICP to Benchmarks.
>>>>>>> 8fc2669e
    // std::vector<double> voxel_sizes = {0.05, 0.05 / 2, 0.05 / 4};
    // std::vector<int> iterations = {50, 30, 14};
    Eigen::Matrix4d trans = Eigen::Matrix4d::Identity();

    source.EstimateNormals(
            open3d::geometry::KDTreeSearchParamHybrid(voxel_size * 2.0, 30));

    target.EstimateNormals(
            open3d::geometry::KDTreeSearchParamHybrid(voxel_size * 2.0, 30));
    for (auto _ : state) {
        auto result = pipelines::registration::RegistrationICP(
                source, target, 0.07, trans,
                pipelines::registration::
                        TransformationEstimationForColoredICP(),
                pipelines::registration::ICPConvergenceCriteria(1e-6, 1e-6,
                                                                iterations));
        trans = result.transformation_;
    }
}

BENCHMARK_CAPTURE(BenchmarkRegistrationICPLegacy,
                  PointToPlane / Legacy,
                  TransformationEstimationType::PointToPlane)
        ->Unit(benchmark::kMillisecond);

BENCHMARK_CAPTURE(BenchmarkRegistrationICPLegacy,
                  PointToPoint / Legacy,
                  TransformationEstimationType::PointToPoint)
        ->Unit(benchmark::kMillisecond);

BENCHMARK_CAPTURE(BenchmarkRegistrationColoredICPLegacy,
                  ColoredICP / Legacy,
                  0.0125,
                  20)
        ->Unit(benchmark::kMillisecond);

}  // namespace registration
}  // namespace pipelines
}  // namespace open3d<|MERGE_RESOLUTION|>--- conflicted
+++ resolved
@@ -136,10 +136,7 @@
             LoadPointCloud(source_colored_pcd_filename,
                            target_colored_pcd_filename, voxel_size);
 
-<<<<<<< HEAD
-=======
     // TODO (@rishabh) Add MultiScale ColoredICP to Benchmarks.
->>>>>>> 8fc2669e
     // std::vector<double> voxel_sizes = {0.05, 0.05 / 2, 0.05 / 4};
     // std::vector<int> iterations = {50, 30, 14};
     Eigen::Matrix4d trans = Eigen::Matrix4d::Identity();
