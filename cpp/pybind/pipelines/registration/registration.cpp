--- conflicted
+++ resolved
@@ -582,22 +582,10 @@
                  "icp."},
                 {"estimation_method",
                  "Estimation method. One of "
-<<<<<<< HEAD
-                 "(``"
-                 "TransformationEstimationPointToPoint``, "
-                 "``"
-                 "TransformationEstimationPointToPlane``, "
-                 "``"
-                 "TransformationEstimationForGeneralizedICP``, "
-                 "``"
-                 "TransformationEstimationForColoredICP``)"},
-                {"init", "Initial transformation estimation"},
-=======
                  "(``TransformationEstimationPointToPoint``, "
                  "``TransformationEstimationPointToPlane``, "
                  "``TransformationEstimationForColoredICP``)"},
                 {"init_source_to_target", "Initial transformation estimation"},
->>>>>>> fcab7cbc
                 {"lambda_geometric", "lambda_geometric value"},
                 {"epsilon", "epsilon value"},
                 {"kernel", "Robust Kernel used in the Optimization"},
