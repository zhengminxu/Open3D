// ----------------------------------------------------------------------------
// -                        Open3D: www.open3d.org                            -
// ----------------------------------------------------------------------------
// The MIT License (MIT)
//
// Copyright (c) 2018 www.open3d.org
//
// Permission is hereby granted, free of charge, to any person obtaining a copy
// of this software and associated documentation files (the "Software"), to deal
// in the Software without restriction, including without limitation the rights
// to use, copy, modify, merge, publish, distribute, sublicense, and/or sell
// copies of the Software, and to permit persons to whom the Software is
// furnished to do so, subject to the following conditions:
//
// The above copyright notice and this permission notice shall be included in
// all copies or substantial portions of the Software.
//
// THE SOFTWARE IS PROVIDED "AS IS", WITHOUT WARRANTY OF ANY KIND, EXPRESS OR
// IMPLIED, INCLUDING BUT NOT LIMITED TO THE WARRANTIES OF MERCHANTABILITY,
// FITNESS FOR A PARTICULAR PURPOSE AND NONINFRINGEMENT. IN NO EVENT SHALL THE
// AUTHORS OR COPYRIGHT HOLDERS BE LIABLE FOR ANY CLAIM, DAMAGES OR OTHER
// LIABILITY, WHETHER IN AN ACTION OF CONTRACT, TORT OR OTHERWISE, ARISING
// FROM, OUT OF OR IN CONNECTION WITH THE SOFTWARE OR THE USE OR OTHER DEALINGS
// IN THE SOFTWARE.
// ----------------------------------------------------------------------------

#include "open3d/pipelines/registration/Registration.h"

#include <memory>
#include <utility>

#include "open3d/geometry/PointCloud.h"
#include "open3d/pipelines/registration/CorrespondenceChecker.h"
#include "open3d/pipelines/registration/FastGlobalRegistration.h"
#include "open3d/pipelines/registration/Feature.h"
#include "open3d/pipelines/registration/RobustKernel.h"
#include "open3d/pipelines/registration/TransformationEstimation.h"
#include "open3d/utility/Console.h"
#include "pybind/docstring.h"
#include "pybind/pipelines/registration/registration.h"

namespace open3d {
namespace pipelines {
namespace registration {

template <class TransformationEstimationBase = TransformationEstimation>
class PyTransformationEstimation : public TransformationEstimationBase {
public:
    using TransformationEstimationBase::TransformationEstimationBase;
    TransformationEstimationType GetTransformationEstimationType()
            const override {
        PYBIND11_OVERLOAD_PURE(TransformationEstimationType,
                               TransformationEstimationBase, void);
    }
    double ComputeRMSE(const geometry::PointCloud &source,
                       const geometry::PointCloud &target,
                       const CorrespondenceSet &corres) const override {
        PYBIND11_OVERLOAD_PURE(double, TransformationEstimationBase, source,
                               target, corres);
    }
    Eigen::Matrix4d ComputeTransformation(
            const geometry::PointCloud &source,
            const geometry::PointCloud &target,
            const CorrespondenceSet &corres) const override {
        PYBIND11_OVERLOAD_PURE(Eigen::Matrix4d, TransformationEstimationBase,
                               source, target, corres);
    }
};

template <class CorrespondenceCheckerBase = CorrespondenceChecker>
class PyCorrespondenceChecker : public CorrespondenceCheckerBase {
public:
    using CorrespondenceCheckerBase::CorrespondenceCheckerBase;
    bool Check(const geometry::PointCloud &source,
               const geometry::PointCloud &target,
               const CorrespondenceSet &corres,
               const Eigen::Matrix4d &transformation) const override {
        PYBIND11_OVERLOAD_PURE(bool, CorrespondenceCheckerBase, source, target,
                               corres, transformation);
    }
};

void pybind_registration_classes(py::module &m) {
    // open3d.registration.ICPConvergenceCriteria
    py::class_<ICPConvergenceCriteria> convergence_criteria(
            m, "ICPConvergenceCriteria",
            "Class that defines the convergence criteria of ICP. ICP "
            "algorithm "
            "stops if the relative change of fitness and rmse hit "
            "``relative_fitness`` and ``relative_rmse`` individually, "
            "or the "
            "iteration number exceeds ``max_iteration``.");
    py::detail::bind_copy_functions<ICPConvergenceCriteria>(
            convergence_criteria);
    convergence_criteria
            .def(py::init([](double fitness, double rmse, int itr) {
                     return new ICPConvergenceCriteria(fitness, rmse, itr);
                 }),
                 "relative_fitness"_a = 1e-6, "relative_rmse"_a = 1e-6,
                 "max_iteration"_a = 30)
            .def_readwrite(
                    "relative_fitness",
                    &ICPConvergenceCriteria::relative_fitness_,
                    "If relative change (difference) of fitness score is lower "
                    "than ``relative_fitness``, the iteration stops.")
            .def_readwrite(
                    "relative_rmse", &ICPConvergenceCriteria::relative_rmse_,
                    "If relative change (difference) of inliner RMSE score is "
                    "lower than ``relative_rmse``, the iteration stops.")
            .def_readwrite("max_iteration",
                           &ICPConvergenceCriteria::max_iteration_,
                           "Maximum iteration before iteration stops.")
            .def("__repr__", [](const ICPConvergenceCriteria &c) {
                return fmt::format(
                        "ICPConvergenceCriteria class "
                        "with relative_fitness={:e}, relative_rmse={:e}, "
                        "and max_iteration={:d}",
                        c.relative_fitness_, c.relative_rmse_,
                        c.max_iteration_);
            });

    // open3d.registration.RANSACConvergenceCriteria
    py::class_<RANSACConvergenceCriteria> ransac_criteria(
            m, "RANSACConvergenceCriteria",
            "Class that defines the convergence criteria of "
            "RANSAC. RANSAC algorithm stops if the iteration "
            "number hits ``max_iteration``, or the validation "
            "has been run for ``max_validation`` times. Note "
            "that the validation is the most computational "
            "expensive operator in an iteration. Most "
            "iterations do not do full validation. It is "
            "crucial to control ``max_validation`` so that the "
            "computation time is acceptable.");
    py::detail::bind_copy_functions<RANSACConvergenceCriteria>(ransac_criteria);
    ransac_criteria
            .def(py::init([](int max_iteration, double confidence) {
                     return new RANSACConvergenceCriteria(max_iteration,
                                                          confidence);
                 }),
                 "max_iteration"_a = 100000, "confidence"_a = 0.999)
            .def_readwrite("max_iteration",
                           &RANSACConvergenceCriteria::max_iteration_,
                           "Maximum iteration before iteration stops.")
            .def_readwrite(
                    "confidence", &RANSACConvergenceCriteria::confidence_,
                    "Maximum times the validation has been run before the "
                    "iteration stops.")
            .def("__repr__", [](const RANSACConvergenceCriteria &c) {
                return fmt::format(
                        "RANSACConvergenceCriteria "
                        "class with max_iteration={:d}, "
                        "and confidence={:e}",
                        c.max_iteration_, c.confidence_);
            });

    // open3d.registration.TransformationEstimation
    py::class_<TransformationEstimation,
               PyTransformationEstimation<TransformationEstimation>>
            te(m, "TransformationEstimation",
               "Base class that estimates a transformation between two point "
               "clouds. The virtual function ComputeTransformation() must be "
               "implemented in subclasses.");
    te.def("compute_rmse", &TransformationEstimation::ComputeRMSE, "source"_a,
           "target"_a, "corres"_a,
           "Compute RMSE between source and target points cloud given "
           "correspondences.");
    te.def("compute_transformation",
           &TransformationEstimation::ComputeTransformation, "source"_a,
           "target"_a, "corres"_a,
           "Compute transformation from source to target point cloud given "
           "correspondences.");
    docstring::ClassMethodDocInject(
            m, "TransformationEstimation", "compute_rmse",
            {{"source", "Source point cloud."},
             {"target", "Target point cloud."},
             {"corres",
              "Correspondence set between source and target point cloud."}});
    docstring::ClassMethodDocInject(
            m, "TransformationEstimation", "compute_transformation",
            {{"source", "Source point cloud."},
             {"target", "Target point cloud."},
             {"corres",
              "Correspondence set between source and target point cloud."}});

    // open3d.registration.TransformationEstimationPointToPoint:
    // TransformationEstimation
    py::class_<TransformationEstimationPointToPoint,
               PyTransformationEstimation<TransformationEstimationPointToPoint>,
               TransformationEstimation>
            te_p2p(m, "TransformationEstimationPointToPoint",
                   "Class to estimate a transformation for point to point "
                   "distance.");
    py::detail::bind_copy_functions<TransformationEstimationPointToPoint>(
            te_p2p);
    te_p2p.def(py::init([](bool with_scaling) {
                   return new TransformationEstimationPointToPoint(
                           with_scaling);
               }),
               "with_scaling"_a = false)
            .def("__repr__",
                 [](const TransformationEstimationPointToPoint &te) {
                     return std::string(
                                    ""
                                    "TransformationEstimationPointToPoint ") +
                            (te.with_scaling_
                                     ? std::string("with scaling.")
                                     : std::string("without scaling."));
                 })
            .def_readwrite(
                    "with_scaling",
                    &TransformationEstimationPointToPoint::with_scaling_,
                    R"(Set to ``True`` to estimate scaling, ``False`` to force
scaling to be ``1``.

The homogeneous transformation is given by

:math:`T = \begin{bmatrix} c\mathbf{R} & \mathbf{t} \\ \mathbf{0} & 1 \end{bmatrix}`

Sets :math:`c = 1` if ``with_scaling`` is ``False``.
)");

    // open3d.registration.TransformationEstimationPointToPlane:
    // TransformationEstimation
    py::class_<TransformationEstimationPointToPlane,
               PyTransformationEstimation<TransformationEstimationPointToPlane>,
               TransformationEstimation>
            te_p2l(m, "TransformationEstimationPointToPlane",
                   "Class to estimate a transformation for point to plane "
                   "distance.");
    py::detail::bind_default_constructor<TransformationEstimationPointToPlane>(
            te_p2l);
    py::detail::bind_copy_functions<TransformationEstimationPointToPlane>(
            te_p2l);
    te_p2l.def(py::init([](std::shared_ptr<RobustKernel> kernel) {
                   return new TransformationEstimationPointToPlane(
                           std::move(kernel));
               }),
               "kernel"_a)
            .def("__repr__",
                 [](const TransformationEstimationPointToPlane &te) {
                     return std::string("TransformationEstimationPointToPlane");
                 })
            .def_readwrite("kernel",
                           &TransformationEstimationPointToPlane::kernel_,
                           "Robust Kernel used in the Optimization");

    // open3d.registration.TransformationEstimationForColoredICP :
    py::class_<
            TransformationEstimationForColoredICP,
            PyTransformationEstimation<TransformationEstimationForColoredICP>,
            TransformationEstimation>
            te_col(m, "TransformationEstimationForColoredICP",
                   "Class to estimate a transformation between two point "
                   "clouds using color information");
    py::detail::bind_default_constructor<TransformationEstimationForColoredICP>(
            te_col);
    py::detail::bind_copy_functions<TransformationEstimationForColoredICP>(
            te_col);
    te_col.def(py::init([](double lambda_geometric,
                           std::shared_ptr<RobustKernel> kernel) {
                   return new TransformationEstimationForColoredICP(
                           lambda_geometric, std::move(kernel));
               }),
               "lambda_geometric"_a, "kernel"_a)
            .def(py::init([](double lambda_geometric) {
                     return new TransformationEstimationForColoredICP(
                             lambda_geometric);
                 }),
                 "lambda_geometric"_a)
            .def(py::init([](std::shared_ptr<RobustKernel> kernel) {
                     auto te = TransformationEstimationForColoredICP();
                     te.kernel_ = std::move(kernel);
                     return te;
                 }),
                 "kernel"_a)
            .def("__repr__",
                 [](const TransformationEstimationForColoredICP &te) {
                     return std::string(
                                    "TransformationEstimationForColoredICP "
                                    "with lambda_geometric:") +
                            std::to_string(te.lambda_geometric_);
                 })
            .def_readwrite(
                    "lambda_geometric",
                    &TransformationEstimationForColoredICP::lambda_geometric_,
                    "lambda_geometric")
            .def_readwrite("kernel",
                           &TransformationEstimationForColoredICP::kernel_,
                           "Robust Kernel used in the Optimization");

    // open3d.registration.CorrespondenceChecker
    py::class_<CorrespondenceChecker,
               PyCorrespondenceChecker<CorrespondenceChecker>>
            cc(m, "CorrespondenceChecker",
               "Base class that checks if two (small) point clouds can be "
               "aligned. This class is used in feature based matching "
               "algorithms (such as RANSAC and FastGlobalRegistration) to "
               "prune out outlier correspondences. The virtual function "
               "Check() must be implemented in subclasses.");
    cc.def("Check", &CorrespondenceChecker::Check, "source"_a, "target"_a,
           "corres"_a, "transformation"_a,
           "Function to check if two points can be aligned. The two input "
           "point clouds must have exact the same number of points.");
    cc.def_readwrite(
            "require_pointcloud_alignment_",
            &CorrespondenceChecker::require_pointcloud_alignment_,
            "Some checkers do not require point clouds to be aligned, e.g., "
            "the edge length checker. Some checkers do, e.g., the distance "
            "checker.");
    docstring::ClassMethodDocInject(
            m, "CorrespondenceChecker", "Check",
            {{"source", "Source point cloud."},
             {"target", "Target point cloud."},
             {"corres",
              "Correspondence set between source and target point cloud."},
             {"transformation", "The estimated transformation (inplace)."}});

    // open3d.registration.CorrespondenceCheckerBasedOnEdgeLength:
    // CorrespondenceChecker
    py::class_<CorrespondenceCheckerBasedOnEdgeLength,
               PyCorrespondenceChecker<CorrespondenceCheckerBasedOnEdgeLength>,
               CorrespondenceChecker>
            cc_el(m, "CorrespondenceCheckerBasedOnEdgeLength",
                  "Check if two point clouds build the polygons with similar "
                  "edge lengths. That is, checks if the lengths of any two "
                  "arbitrary edges (line formed by two vertices) individually "
                  "drawn withinin source point cloud and within the target "
                  "point cloud with correspondences are similar. The only "
                  "parameter similarity_threshold is a number between 0 "
                  "(loose) and 1 (strict)");
    py::detail::bind_copy_functions<CorrespondenceCheckerBasedOnEdgeLength>(
            cc_el);
    cc_el.def(py::init([](double similarity_threshold) {
                  return new CorrespondenceCheckerBasedOnEdgeLength(
                          similarity_threshold);
              }),
              "similarity_threshold"_a = 0.9)
            .def("__repr__",
                 [](const CorrespondenceCheckerBasedOnEdgeLength &c) {
                     return fmt::format(
                             ""
                             "CorrespondenceCheckerBasedOnEdgeLength "
                             "with similarity_threshold={:f}",
                             c.similarity_threshold_);
                 })
            .def_readwrite(
                    "similarity_threshold",
                    &CorrespondenceCheckerBasedOnEdgeLength::
                            similarity_threshold_,
                    R"(float value between 0 (loose) and 1 (strict): For the
check to be true,

:math:`||\text{edge}_{\text{source}}|| > \text{similarity_threshold} \times ||\text{edge}_{\text{target}}||` and

:math:`||\text{edge}_{\text{target}}|| > \text{similarity_threshold} \times ||\text{edge}_{\text{source}}||`

must hold true for all edges.)");

    // open3d.registration.CorrespondenceCheckerBasedOnDistance:
    // CorrespondenceChecker
    py::class_<CorrespondenceCheckerBasedOnDistance,
               PyCorrespondenceChecker<CorrespondenceCheckerBasedOnDistance>,
               CorrespondenceChecker>
            cc_d(m, "CorrespondenceCheckerBasedOnDistance",
                 "Class to check if aligned point clouds are close (less than "
                 "specified threshold).");
    py::detail::bind_copy_functions<CorrespondenceCheckerBasedOnDistance>(cc_d);
    cc_d.def(py::init([](double distance_threshold) {
                 return new CorrespondenceCheckerBasedOnDistance(
                         distance_threshold);
             }),
             "distance_threshold"_a)
            .def("__repr__",
                 [](const CorrespondenceCheckerBasedOnDistance &c) {
                     return fmt::format(
                             ""
                             "CorrespondenceCheckerBasedOnDistance with "
                             "distance_threshold={:f}",
                             c.distance_threshold_);
                 })
            .def_readwrite(
                    "distance_threshold",
                    &CorrespondenceCheckerBasedOnDistance::distance_threshold_,
                    "Distance threshold for the check.");

    // open3d.registration.CorrespondenceCheckerBasedOnNormal:
    // CorrespondenceChecker
    py::class_<CorrespondenceCheckerBasedOnNormal,
               PyCorrespondenceChecker<CorrespondenceCheckerBasedOnNormal>,
               CorrespondenceChecker>
            cc_n(m, "CorrespondenceCheckerBasedOnNormal",
                 "Class to check if two aligned point clouds have similar "
                 "normals. It considers vertex normal affinity of any "
                 "correspondences. It computes dot product of two normal "
                 "vectors. It takes radian value for the threshold.");
    py::detail::bind_copy_functions<CorrespondenceCheckerBasedOnNormal>(cc_n);
    cc_n.def(py::init([](double normal_angle_threshold) {
                 return new CorrespondenceCheckerBasedOnNormal(
                         normal_angle_threshold);
             }),
             "normal_angle_threshold"_a)
            .def("__repr__",
                 [](const CorrespondenceCheckerBasedOnNormal &c) {
                     return fmt::format(
                             ""
                             "CorrespondenceCheckerBasedOnNormal with "
                             "normal_threshold={:f}",
                             c.normal_angle_threshold_);
                 })
            .def_readwrite("normal_angle_threshold",
                           &CorrespondenceCheckerBasedOnNormal::
                                   normal_angle_threshold_,
                           "Radian value for angle threshold.");

    // open3d.registration.FastGlobalRegistrationOption:
    py::class_<FastGlobalRegistrationOption> fgr_option(
            m, "FastGlobalRegistrationOption",
            "Options for FastGlobalRegistration.");
    py::detail::bind_copy_functions<FastGlobalRegistrationOption>(fgr_option);
    fgr_option
            .def(py::init([](double division_factor, bool use_absolute_scale,
                             bool decrease_mu,
                             double maximum_correspondence_distance,
                             int iteration_number, double tuple_scale,
                             int maximum_tuple_count) {
                     return new FastGlobalRegistrationOption(
                             division_factor, use_absolute_scale, decrease_mu,
                             maximum_correspondence_distance, iteration_number,
                             tuple_scale, maximum_tuple_count);
                 }),
                 "division_factor"_a = 1.4, "use_absolute_scale"_a = false,
                 "decrease_mu"_a = false,
                 "maximum_correspondence_distance"_a = 0.025,
                 "iteration_number"_a = 64, "tuple_scale"_a = 0.95,
                 "maximum_tuple_count"_a = 1000)
            .def_readwrite(
                    "division_factor",
                    &FastGlobalRegistrationOption::division_factor_,
                    "float: Division factor used for graduated non-convexity.")
            .def_readwrite(
                    "use_absolute_scale",
                    &FastGlobalRegistrationOption::use_absolute_scale_,
                    "bool: Measure distance in absolute scale (1) or in scale "
                    "relative to the diameter of the model (0).")
            .def_readwrite("decrease_mu",
                           &FastGlobalRegistrationOption::decrease_mu_,
                           "bool: Set to ``True`` to decrease scale mu by "
                           "``division_factor`` for graduated non-convexity.")
            .def_readwrite("maximum_correspondence_distance",
                           &FastGlobalRegistrationOption::
                                   maximum_correspondence_distance_,
                           "float: Maximum correspondence distance.")
            .def_readwrite("iteration_number",
                           &FastGlobalRegistrationOption::iteration_number_,
                           "int: Maximum number of iterations.")
            .def_readwrite(
                    "tuple_scale", &FastGlobalRegistrationOption::tuple_scale_,
                    "float: Similarity measure used for tuples of feature "
                    "points.")
            .def_readwrite("maximum_tuple_count",
                           &FastGlobalRegistrationOption::maximum_tuple_count_,
                           "float: Maximum tuple numbers.")
            .def("__repr__", [](const FastGlobalRegistrationOption &c) {
                return fmt::format(
                        ""
                        "FastGlobalRegistrationOption class "
                        "with \ndivision_factor={}"
                        "\nuse_absolute_scale={}"
                        "\ndecrease_mu={}"
                        "\nmaximum_correspondence_distance={}"
                        "\niteration_number={}"
                        "\ntuple_scale={}"
                        "\nmaximum_tuple_count={}",
                        c.division_factor_, c.use_absolute_scale_,
                        c.decrease_mu_, c.maximum_correspondence_distance_,
                        c.iteration_number_, c.tuple_scale_,
                        c.maximum_tuple_count_);
            });

    // open3d.registration.RegistrationResult
    py::class_<RegistrationResult> registration_result(
            m, "RegistrationResult",
            "Class that contains the registration results.");
    py::detail::bind_default_constructor<RegistrationResult>(
            registration_result);
    py::detail::bind_copy_functions<RegistrationResult>(registration_result);
    registration_result
            .def_readwrite("transformation",
                           &RegistrationResult::transformation_,
                           "``4 x 4`` float64 numpy array: The estimated "
                           "transformation matrix.")
            .def_readwrite(
                    "correspondence_set",
                    &RegistrationResult::correspondence_set_,
                    "``n x 2`` int numpy array: Correspondence set between "
                    "source and target point cloud.")
            .def_readwrite("inlier_rmse", &RegistrationResult::inlier_rmse_,
                           "float: RMSE of all inlier correspondences. Lower "
                           "is better.")
            .def_readwrite(
                    "fitness", &RegistrationResult::fitness_,
                    "float: The overlapping area (# of inlier correspondences "
                    "/ # of points in target). Higher is better.")
            .def("__repr__", [](const RegistrationResult &rr) {
                return fmt::format(
                        "RegistrationResult with "
                        "fitness={:e}"
                        ", inlier_rmse={:e}"
                        ", and correspondence_set size of {:d}"
                        "\nAccess transformation to get result.",
                        rr.fitness_, rr.inlier_rmse_,
                        rr.correspondence_set_.size());
            });
}

// Registration functions have similar arguments, sharing arg docstrings
static const std::unordered_map<std::string, std::string>
        map_shared_argument_docstrings = {
                {"checkers",
                 "Vector of Checker class to check if two point "
                 "clouds can be aligned. One of "
                 "(``"
                 "CorrespondenceCheckerBasedOnEdgeLength``, "
                 "``"
                 "CorrespondenceCheckerBasedOnDistance``, "
                 "``"
                 "CorrespondenceCheckerBasedOnNormal``)"},
                {"confidence",
                 "Desired probability of success for RANSAC. Used for "
                 "estimating early termination by k = log(1 - "
                 "confidence)/log(1 - inlier_ratio^{ransac_n}."},
                {"corres",
                 "o3d.utility.Vector2iVector that stores indices of "
                 "corresponding point or feature arrays."},
                {"criteria", "Convergence criteria"},
                {"criteria_list",
                 "List of Convergence criteria for each scale of multi-scale "
                 "icp."},
                {"estimation_method",
                 "Estimation method. One of "
                 "(``TransformationEstimationPointToPoint``, "
                 "``TransformationEstimationPointToPlane``, "
                 "``TransformationEstimationForColoredICP``)"},
                {"init_source_to_target", "Initial transformation estimation"},
                {"lambda_geometric", "lambda_geometric value"},
                {"kernel", "Robust Kernel used in the Optimization"},
                {"max_correspondence_distance",
                 "Maximum correspondence points-pair distance."},
                {"max_correspondence_distances",
                 "o3d.utility.DoubleVector of maximum correspondence "
                 "points-pair distances for multi-scale icp."},
                {"mutual_filter",
                 "Enables mutual filter such that the correspondence of the "
                 "source point's correspondence is itself."},
                {"option", "Registration option"},
                {"ransac_n", "Fit ransac with ``ransac_n`` correspondences"},
                {"source_feature", "Source point cloud feature."},
                {"source", "The source point cloud."},
                {"target_feature", "Target point cloud feature."},
                {"target", "The target point cloud."},
                {"transformation",
                 "The 4x4 transformation matrix to transform ``source`` to "
                 "``target``"},
                {"voxel_sizes",
                 "o3d.utility.DoubleVector of voxel sizes in strictly "
                 "decreasing order, for multi-scale icp."}};

void pybind_registration_methods(py::module &m) {
    m.def("evaluate_registration", &EvaluateRegistration,
          py::call_guard<py::gil_scoped_release>(),
          "Function for evaluating registration between point clouds",
          "source"_a, "target"_a, "max_correspondence_distance"_a,
          "transformation"_a = Eigen::Matrix4d::Identity());
    docstring::FunctionDocInject(m, "evaluate_registration",
                                 map_shared_argument_docstrings);

    m.def("registration_icp", &RegistrationICP,
          py::call_guard<py::gil_scoped_release>(),
          "Function for ICP registration", "source"_a, "target"_a,
          "max_correspondence_distance"_a,
          "init_source_to_target"_a = Eigen::Matrix4d::Identity(),
          "estimation_method"_a = TransformationEstimationPointToPoint(false),
          "criteria"_a = ICPConvergenceCriteria());
    docstring::FunctionDocInject(m, "registration_icp",
                                 map_shared_argument_docstrings);

<<<<<<< HEAD
=======
    m.def("registration_multi_scale_icp", &RegistrationMultiScaleICP,
          py::call_guard<py::gil_scoped_release>(),
          "Function for Multi-Scale ICP registration", "source"_a, "target"_a,
          "voxel_sizes"_a, "criteria_list"_a, "max_correspondence_distances"_a,
          "init_source_to_target"_a = Eigen::Matrix4d::Identity(),
          "estimation_method"_a = TransformationEstimationPointToPoint(false));
    docstring::FunctionDocInject(m, "registration_multi_scale_icp",
                                 map_shared_argument_docstrings);

    m.def("registration_colored_icp", &RegistrationColoredICP,
          py::call_guard<py::gil_scoped_release>(),
          "[Depreciated Function] Colored ICP registration", "source"_a,
          "target"_a, "max_correspondence_distance"_a,
          "init_source_to_target"_a = Eigen::Matrix4d::Identity(),
          "estimation_method"_a = TransformationEstimationForColoredICP(),
          "criteria"_a = ICPConvergenceCriteria());
    docstring::FunctionDocInject(m, "registration_colored_icp",
                                 map_shared_argument_docstrings);

>>>>>>> 8fc2669e
    m.def("registration_ransac_based_on_correspondence",
          &RegistrationRANSACBasedOnCorrespondence,
          py::call_guard<py::gil_scoped_release>(),
          "Function for global RANSAC registration based on a set of "
          "correspondences",
          "source"_a, "target"_a, "corres"_a, "max_correspondence_distance"_a,
          "estimation_method"_a = TransformationEstimationPointToPoint(false),
          "ransac_n"_a = 3,
          "checkers"_a = std::vector<
                  std::reference_wrapper<const CorrespondenceChecker>>(),
          "criteria"_a = RANSACConvergenceCriteria(100000, 0.999));
    docstring::FunctionDocInject(m,
                                 "registration_ransac_based_on_correspondence",
                                 map_shared_argument_docstrings);

    m.def("registration_ransac_based_on_feature_matching",
          &RegistrationRANSACBasedOnFeatureMatching,
          py::call_guard<py::gil_scoped_release>(),
          "Function for global RANSAC registration based on feature matching",
          "source"_a, "target"_a, "source_feature"_a, "target_feature"_a,
          "mutual_filter"_a, "max_correspondence_distance"_a,
          "estimation_method"_a = TransformationEstimationPointToPoint(false),
          "ransac_n"_a = 3,
          "checkers"_a = std::vector<
                  std::reference_wrapper<const CorrespondenceChecker>>(),
          "criteria"_a = RANSACConvergenceCriteria(100000, 0.999));
    docstring::FunctionDocInject(
            m, "registration_ransac_based_on_feature_matching",
            map_shared_argument_docstrings);

    m.def("registration_fast_based_on_feature_matching",
          &FastGlobalRegistration, py::call_guard<py::gil_scoped_release>(),
          "Function for fast global registration based on feature matching",
          "source"_a, "target"_a, "source_feature"_a, "target_feature"_a,
          "option"_a = FastGlobalRegistrationOption());
    docstring::FunctionDocInject(m,
                                 "registration_fast_based_on_feature_matching",
                                 map_shared_argument_docstrings);

    m.def("get_information_matrix_from_point_clouds",
          &GetInformationMatrixFromPointClouds,
          py::call_guard<py::gil_scoped_release>(),
          "Function for computing information matrix from transformation "
          "matrix",
          "source"_a, "target"_a, "max_correspondence_distance"_a,
          "transformation"_a);
    docstring::FunctionDocInject(m, "get_information_matrix_from_point_clouds",
                                 map_shared_argument_docstrings);
}

void pybind_registration(py::module &m) {
    py::module m_submodule =
            m.def_submodule("registration", "Registration pipeline.");
    pybind_registration_classes(m_submodule);
    pybind_registration_methods(m_submodule);

    pybind_feature(m_submodule);
    pybind_feature_methods(m_submodule);
    pybind_global_optimization(m_submodule);
    pybind_global_optimization_methods(m_submodule);
    pybind_robust_kernels(m_submodule);
}

}  // namespace registration
}  // namespace pipelines
}  // namespace open3d<|MERGE_RESOLUTION|>--- conflicted
+++ resolved
@@ -584,8 +584,6 @@
     docstring::FunctionDocInject(m, "registration_icp",
                                  map_shared_argument_docstrings);
 
-<<<<<<< HEAD
-=======
     m.def("registration_multi_scale_icp", &RegistrationMultiScaleICP,
           py::call_guard<py::gil_scoped_release>(),
           "Function for Multi-Scale ICP registration", "source"_a, "target"_a,
@@ -605,7 +603,6 @@
     docstring::FunctionDocInject(m, "registration_colored_icp",
                                  map_shared_argument_docstrings);
 
->>>>>>> 8fc2669e
     m.def("registration_ransac_based_on_correspondence",
           &RegistrationRANSACBasedOnCorrespondence,
           py::call_guard<py::gil_scoped_release>(),
